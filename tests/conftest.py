"""Unit test configuration."""
from __future__ import annotations

import dbldatagen as dg
import pytest
from pyspark.sql import DataFrame, SparkSession

from otg.common.schemas import parse_spark_schema
from otg.dataset.colocalisation import Colocalisation
from otg.dataset.ld_index import LDIndex
from otg.dataset.study_index import StudyIndex, StudyIndexGWASCatalog
from otg.dataset.study_locus import StudyLocus, StudyLocusGWASCatalog
from otg.dataset.study_locus_overlap import StudyLocusOverlap
from otg.dataset.summary_statistics import SummaryStatistics
from otg.dataset.v2g import V2G
from otg.dataset.variant_index import VariantIndex


@pytest.fixture(scope="session")
def spark() -> SparkSession:
    """Local spark session for testing purposes.

    Returns:
        SparkSession: local spark session
    """
    return (
        SparkSession.builder.config("spark.driver.bindAddress", "127.0.0.1")
        .master("local")
        .appName("test")
        .getOrCreate()
    )


@pytest.fixture()
def mock_colocalisation(spark: SparkSession) -> Colocalisation:
    """Mock colocalisation dataset."""
    schema = parse_spark_schema("colocalisation.json")

    data_spec = (
        dg.DataGenerator(
            spark,
            rows=400,
            partitions=4,
            randomSeedMethod="hash_fieldname",
        )
        .withSchema(schema)
        .withColumnSpec("coloc_h0", percentNulls=0.1)
        .withColumnSpec("coloc_h1", percentNulls=0.1)
        .withColumnSpec("coloc_h2", percentNulls=0.1)
        .withColumnSpec("coloc_h3", percentNulls=0.1)
        .withColumnSpec("coloc_h4", percentNulls=0.1)
        .withColumnSpec("coloc_log2_h4_h3", percentNulls=0.1)
        .withColumnSpec("clpp", percentNulls=0.1)
    )

    return Colocalisation(_df=data_spec.build(), _schema=schema)


def mock_study_index_data(spark: SparkSession) -> DataFrame:
    """Mock v2g dataset."""
    schema = parse_spark_schema("studies.json")

    data_spec = (
        dg.DataGenerator(
            spark,
            rows=400,
            partitions=4,
            randomSeedMethod="hash_fieldname",
        )
        .withSchema(schema)
        .withColumnSpec(
            "traitFromSourceMappedIds",
            expr="array(cast(rand() AS string))",
            percentNulls=0.1,
        )
        .withColumnSpec(
            "backgroundTraitFromSourceMappedIds",
            expr="array(cast(rand() AS string))",
            percentNulls=0.1,
        )
        .withColumnSpec(
            "discoverySamples",
            expr='array(named_struct("sampleSize", cast(rand() as string), "ancestry", cast(rand() as string)))',
            percentNulls=0.1,
        )
        .withColumnSpec(
            "replicationSamples",
            expr='array(named_struct("sampleSize", cast(rand() as string), "ancestry", cast(rand() as string)))',
            percentNulls=0.1,
        )
        .withColumnSpec("pubmedId", percentNulls=0.1)
        .withColumnSpec("publicationFirstAuthor", percentNulls=0.1)
        .withColumnSpec("publicationDate", percentNulls=0.1)
        .withColumnSpec("publicationJournal", percentNulls=0.1)
        .withColumnSpec("publicationTitle", percentNulls=0.1)
        .withColumnSpec("initialSampleSize", percentNulls=0.1)
        .withColumnSpec("nCases", percentNulls=0.1)
        .withColumnSpec("nControls", percentNulls=0.1)
        .withColumnSpec("nSamples", percentNulls=0.1)
        .withColumnSpec("summarystatsLocation", percentNulls=0.1)
    )
    return data_spec.build()


@pytest.fixture()
def mock_study_index(spark: SparkSession) -> StudyIndex:
    """Mock StudyIndex dataset."""
    return StudyIndex(
        _df=mock_study_index_data(spark),
        _schema=parse_spark_schema("studies.json"),
    )


@pytest.fixture()
def mock_study_index_gwas_catalog(spark: SparkSession) -> StudyIndexGWASCatalog:
    """Mock StudyIndexGWASCatalog dataset."""
    return StudyIndexGWASCatalog(
        _df=mock_study_index_data(spark),
        _schema=parse_spark_schema("studies.json"),
    )


@pytest.fixture()
def mock_study_locus_overlap(spark: SparkSession) -> StudyLocusOverlap:
    """Mock StudyLocusOverlap dataset."""
    schema = parse_spark_schema("study_locus_overlap.json")

    data_spec = (
        dg.DataGenerator(
            spark,
            rows=400,
            partitions=4,
            randomSeedMethod="hash_fieldname",
        )
        .withSchema(schema)
        .withColumnSpec("right_logABF", percentNulls=0.1)
        .withColumnSpec("left_logABF", percentNulls=0.1)
        .withColumnSpec("right_posteriorProbability", percentNulls=0.1)
        .withColumnSpec("left_posteriorProbability", percentNulls=0.1)
    )

    return StudyLocusOverlap(_df=data_spec.build(), _schema=schema)


def mock_study_locus_data(spark: SparkSession) -> DataFrame:
    """Mock study_locus dataset."""
    schema = parse_spark_schema("study_locus.json")

    data_spec = (
        dg.DataGenerator(
            spark,
            rows=400,
            partitions=4,
            randomSeedMethod="hash_fieldname",
        )
        .withSchema(schema)
        .withColumnSpec("chromosome", percentNulls=0.1)
        .withColumnSpec("position", percentNulls=0.1)
        .withColumnSpec("beta", percentNulls=0.1)
        .withColumnSpec("oddsRatio", percentNulls=0.1)
        .withColumnSpec("oddsRatioConfidenceIntervalLower", percentNulls=0.1)
        .withColumnSpec("oddsRatioConfidenceIntervalUpper", percentNulls=0.1)
        .withColumnSpec("betaConfidenceIntervalLower", percentNulls=0.1)
        .withColumnSpec("betaConfidenceIntervalUpper", percentNulls=0.1)
        .withColumnSpec("subStudyDescription", percentNulls=0.1)
        .withColumnSpec("pValueMantissa", percentNulls=0.1)
        .withColumnSpec("pValueExponent", percentNulls=0.1)
        .withColumnSpec(
            "qualityControls",
            expr="array(cast(rand() as string))",
            percentNulls=0.1,
        )
        .withColumnSpec("finemappingMethod", percentNulls=0.1)
        .withColumnSpec(
            "credibleSet",
            expr='array(named_struct("is95CredibleSet", cast(rand() > 0.5 as boolean), "is99CredibleSet", cast(rand() > 0.5 as boolean), "logABF", rand(), "posteriorProbability", rand(), "tagVariantId", cast(rand() as string), "tagPValue", rand(), "tagPValueConditioned", rand(), "tagBeta", rand(), "tagStandardError", rand(), "tagBetaConditioned", rand(), "tagStandardErrorConditioned", rand(), "r2Overall", rand()))',
            percentNulls=0.1,
        )
    )
    return data_spec.build()


@pytest.fixture()
def mock_study_locus(spark: SparkSession) -> StudyLocus:
    """Mock study_locus dataset."""
    return StudyLocus(
        _df=mock_study_locus_data(spark),
        _schema=parse_spark_schema("study_locus.json"),
    )


@pytest.fixture()
def mock_study_locus_gwas_catalog(spark: SparkSession) -> StudyLocus:
    """Mock study_locus dataset."""
    return StudyLocusGWASCatalog(
        _df=mock_study_locus_data(spark),
        _schema=parse_spark_schema("study_locus.json"),
    )


@pytest.fixture()
def mock_v2g(spark: SparkSession) -> V2G:
    """Mock v2g dataset."""
    v2g_schema = parse_spark_schema("v2g.json")

    data_spec = (
        dg.DataGenerator(
            spark,
            rows=400,
            partitions=4,
            randomSeedMethod="hash_fieldname",
        )
        .withSchema(v2g_schema)
        .withColumnSpec("distance", percentNulls=0.1)
        .withColumnSpec("resourceScore", percentNulls=0.1)
        .withColumnSpec("pmid", percentNulls=0.1)
        .withColumnSpec("biofeature", percentNulls=0.1)
        .withColumnSpec("score", percentNulls=0.1)
        .withColumnSpec("label", percentNulls=0.1)
        .withColumnSpec("variantFunctionalConsequenceId", percentNulls=0.1)
        .withColumnSpec("isHighQualityPlof", percentNulls=0.1)
    )

    return V2G(_df=data_spec.build(), _schema=v2g_schema)


@pytest.fixture()
def mock_variant_index(spark: SparkSession) -> VariantIndex:
    """Mock gene index."""
    vi_schema = parse_spark_schema("variant_index.json")

    data_spec = (
        dg.DataGenerator(
            spark,
            rows=400,
            partitions=4,
            randomSeedMethod="hash_fieldname",
        )
        .withSchema(vi_schema)
        .withColumnSpec("chromosomeB37", percentNulls=0.1)
        .withColumnSpec("positionB37", percentNulls=0.1)
        .withColumnSpec("mostSevereConsequence", percentNulls=0.1)
        # Nested column handling workaround
        # https://github.com/databrickslabs/dbldatagen/issues/135
        # It's a workaround for nested column handling in dbldatagen.
        .withColumnSpec(
            "alleleFrequencies",
            expr='array(named_struct("alleleFrequency", rand(), "populationName", cast(rand() as string)))',
            percentNulls=0.1,
        )
        .withColumnSpec(
            "cadd",
            expr='named_struct("phred", cast(rand() AS float), "raw", cast(rand() AS float))',
            percentNulls=0.1,
        )
        .withColumnSpec(
            "filters", expr="array(cast(rand() AS string))", percentNulls=0.1
        )
        .withColumnSpec("rsIds", expr="array(cast(rand() AS string))", percentNulls=0.1)
    )

    return VariantIndex(_df=data_spec.build(), _schema=vi_schema)


@pytest.fixture()
<<<<<<< HEAD
def mock_summary_statistics(spark: SparkSession) -> SummaryStatistics:
    """Generating a mock summary statistics dataset."""
    schema = parse_spark_schema("summary_statistics.json")

    data_spec = (
        dg.DataGenerator(
            spark,
            rows=400,
            partitions=4,
            randomSeedMethod="hash_fieldname",
            name="summaryStats",
        )
        .withSchema(schema)
        # Allowing missingness in effect allele frequency and enforce upper limit:
        .withColumnSpec(
            "effectAlleleFrequencyFromSource", percentNulls=0.1, maxValue=1.0
        )
        # Allowing missingness:
        .withColumnSpec("variantId", percentNulls=0.1)
        .withColumnSpec("chromosome", percentNulls=0.1)
        .withColumnSpec("position", percentNulls=0.1)
        .withColumnSpec("beta", percentNulls=0.1)
        .withColumnSpec("betaConfidenceIntervalLower", percentNulls=0.1)
        .withColumnSpec("betaConfidenceIntervalUpper", percentNulls=0.1)
        # Making sure p-values are below 1:
        .withColumnSpec(
            "pValueMantissa", minValue=1, maxValue=10, random=True, percentNulls=0.1
        )
        .withColumnSpec(
            "pValueExponent", minValue=-40, maxValue=-1, random=True, percentNulls=0.1
        )
    )

    return SummaryStatistics(_df=data_spec.build())
=======
def mock_ld_index(spark: SparkSession) -> LDIndex:
    """Mock gene index."""
    ld_schema = parse_spark_schema("ld_index.json")

    data_spec = dg.DataGenerator(
        spark,
        rows=400,
        partitions=4,
        randomSeedMethod="hash_fieldname",
    ).withSchema(ld_schema)

    return LDIndex(_df=data_spec.build(), _schema=ld_schema)
>>>>>>> 2db11ab9
<|MERGE_RESOLUTION|>--- conflicted
+++ resolved
@@ -263,7 +263,6 @@
 
 
 @pytest.fixture()
-<<<<<<< HEAD
 def mock_summary_statistics(spark: SparkSession) -> SummaryStatistics:
     """Generating a mock summary statistics dataset."""
     schema = parse_spark_schema("summary_statistics.json")
@@ -298,7 +297,9 @@
     )
 
     return SummaryStatistics(_df=data_spec.build())
-=======
+
+
+@pytest.fixture()
 def mock_ld_index(spark: SparkSession) -> LDIndex:
     """Mock gene index."""
     ld_schema = parse_spark_schema("ld_index.json")
@@ -310,5 +311,4 @@
         randomSeedMethod="hash_fieldname",
     ).withSchema(ld_schema)
 
-    return LDIndex(_df=data_spec.build(), _schema=ld_schema)
->>>>>>> 2db11ab9
+    return LDIndex(_df=data_spec.build(), _schema=ld_schema)