--- conflicted
+++ resolved
@@ -17,13 +17,8 @@
 scipy = "^1.11.3"
 hydra-core = "^1.3.2"
 pyliftover = "^0.4"
-<<<<<<< HEAD
-numpy = "^1.23.2"
+numpy = "^1.26.1"
 hail = "0.2.122"
-=======
-numpy = "^1.26.1"
-hail = "^0.2.98"
->>>>>>> e26f2c4c
 
 [tool.poetry.dev-dependencies]
 pre-commit = "^2.21.0"
