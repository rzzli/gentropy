--- conflicted
+++ resolved
@@ -18,17 +18,8 @@
         cfg (Config): hydra configuration object
     """
     print(OmegaConf.to_yaml(cfg))
-    # Instantiate ETL session
-    session = instantiate(cfg.session)
     # Initialise and run step
-<<<<<<< HEAD
-    step = instantiate(
-        cfg.step, session=session
-    )  # cfg.step contains the whole YAML corresponding to the step
-    step.run()
-=======
-    instantiate(cfg.step, session=session)
->>>>>>> 8525981f
+    instantiate(cfg.step)
 
 
 if __name__ == "__main__":
