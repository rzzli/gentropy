"""Variant index dataset."""
from __future__ import annotations

import importlib.resources as pkg_resources
import json
from dataclasses import dataclass
from enum import Enum
from itertools import chain
from typing import TYPE_CHECKING

import numpy as np
import pyspark.sql.functions as f
from pyspark.sql.types import DoubleType, IntegerType, LongType
from pyspark.sql.window import Window

from otg.assets import data
from otg.common.schemas import parse_spark_schema
from otg.common.spark_helpers import (
    calculate_neglog_pvalue,
    get_record_with_maximum_value,
    order_array_of_structs_by_field,
    pvalue_to_zscore,
)
from otg.common.utils import parse_efos
from otg.dataset.dataset import Dataset
from otg.dataset.study_locus_overlap import StudyLocusOverlap
from otg.method.clump import LDclumping
from otg.method.ld import LDAnnotator

if TYPE_CHECKING:
    from pyspark.sql import Column, DataFrame
    from pyspark.sql.types import StructType

    from otg.common.session import Session
    from otg.dataset.ld_index import LDIndex
    from otg.dataset.study_index import StudyIndex, StudyIndexGWASCatalog
    from otg.dataset.variant_annotation import VariantAnnotation


class StudyLocusQualityCheck(Enum):
    """Study-Locus quality control options listing concerns on the quality of the association.

    Attributes:
        SUBSIGNIFICANT_FLAG (str): p-value below significance threshold
        NO_GENOMIC_LOCATION_FLAG (str): Incomplete genomic mapping
        COMPOSITE_FLAG (str): Composite association due to variant x variant interactions
        VARIANT_INCONSISTENCY_FLAG (str): Inconsistencies in the reported variants
        NON_MAPPED_VARIANT_FLAG (str): Variant not mapped to GnomAd
        PALINDROMIC_ALLELE_FLAG (str): Alleles are palindromic - cannot harmonize
        AMBIGUOUS_STUDY (str): Association with ambiguous study
        UNRESOLVED_LD (str): Variant not found in LD reference
        LD_CLUMPED (str): Explained by a more significant variant in high LD (clumped)
    """

    SUBSIGNIFICANT_FLAG = "Subsignificant p-value"
    NO_GENOMIC_LOCATION_FLAG = "Incomplete genomic mapping"
    COMPOSITE_FLAG = "Composite association"
    INCONSISTENCY_FLAG = "Variant inconsistency"
    NON_MAPPED_VARIANT_FLAG = "No mapping in GnomAd"
    PALINDROMIC_ALLELE_FLAG = "Palindrome alleles - cannot harmonize"
    AMBIGUOUS_STUDY = "Association with ambiguous study"
    UNRESOLVED_LD = "Variant not found in LD reference"
    LD_CLUMPED = "Explained by a more significant variant in high LD (clumped)"


class CredibleInterval(Enum):
    """Credible interval enum.

    Interval within which an unobserved parameter value falls with a particular probability.

    Attributes:
        IS95 (str): 95% credible interval
        IS99 (str): 99% credible interval
    """

    IS95 = "is95CredibleSet"
    IS99 = "is99CredibleSet"


@dataclass
class StudyLocus(Dataset):
    """Study-Locus dataset.

    This dataset captures associations between study/traits and a genetic loci as provided by finemapping methods.
    """

    @staticmethod
    def _overlapping_peaks(credset_to_overlap: DataFrame) -> DataFrame:
        """Calculate overlapping signals (study-locus) between GWAS-GWAS and GWAS-Molecular trait.

        Args:
            credset_to_overlap (DataFrame): DataFrame containing at least `studyLocusId`, `studyType`, `chromosome` and `tagVariantId` columns.

        Returns:
            DataFrame: containing `left_studyLocusId`, `right_studyLocusId` and `chromosome` columns.
        """
        # Reduce columns to the minimum to reduce the size of the dataframe
        credset_to_overlap = credset_to_overlap.select(
            "studyLocusId", "studyType", "chromosome", "tagVariantId"
        )
        return (
            credset_to_overlap.alias("left")
            .filter(f.col("studyType") == "gwas")
            # Self join with complex condition. Left it's all gwas and right can be gwas or molecular trait
            .join(
                credset_to_overlap.alias("right"),
                on=[
                    f.col("left.chromosome") == f.col("right.chromosome"),
                    f.col("left.tagVariantId") == f.col("right.tagVariantId"),
                    (f.col("right.studyType") != "gwas")
                    | (f.col("left.studyLocusId") > f.col("right.studyLocusId")),
                ],
                how="inner",
            )
            .select(
                f.col("left.studyLocusId").alias("left_studyLocusId"),
                f.col("right.studyLocusId").alias("right_studyLocusId"),
                f.col("left.chromosome").alias("chromosome"),
            )
            .distinct()
            .repartition("chromosome")
            .persist()
        )

    @staticmethod
    def _align_overlapping_tags(
        credset_to_overlap: DataFrame, peak_overlaps: DataFrame
    ) -> StudyLocusOverlap:
        """Align overlapping tags in pairs of overlapping study-locus, keeping all tags in both loci.

        Args:
            credset_to_overlap (DataFrame): containing `studyLocusId`, `studyType`, `chromosome`, `tagVariantId`, `logABF` and `posteriorProbability` columns.
            peak_overlaps (DataFrame): containing `left_studyLocusId`, `right_studyLocusId` and `chromosome` columns.

        Returns:
            StudyLocusOverlap: Pairs of overlapping study-locus with aligned tags.
        """
        # Complete information about all tags in the left study-locus of the overlap
        stats_cols = ["logABF", "posteriorProbability", "tagPValue", "tagBeta"]
        overlapping_left = credset_to_overlap.select(
            f.col("chromosome"),
            f.col("tagVariantId"),
            f.col("studyLocusId").alias("left_studyLocusId"),
            *[f.col(col).alias(f"left_{col}") for col in stats_cols],
        ).join(peak_overlaps, on=["chromosome", "left_studyLocusId"], how="inner")

        # Complete information about all tags in the right study-locus of the overlap
        overlapping_right = credset_to_overlap.select(
            f.col("chromosome"),
            f.col("tagVariantId"),
            f.col("studyLocusId").alias("right_studyLocusId"),
            *[f.col(col).alias(f"right_{col}") for col in stats_cols],
        ).join(peak_overlaps, on=["chromosome", "right_studyLocusId"], how="inner")

        # Include information about all tag variants in both study-locus aligned by tag variant id
        overlaps = overlapping_left.join(
            overlapping_right,
            on=[
                "chromosome",
                "right_studyLocusId",
                "left_studyLocusId",
                "tagVariantId",
            ],
            how="outer",
        ).select(
            "left_studyLocusId",
            "right_studyLocusId",
            "chromosome",
            "tagVariantId",
            f.struct(
                *[f"left_{e}" for e in stats_cols] + [f"right_{e}" for e in stats_cols]
            ).alias("statistics"),
        )
        return StudyLocusOverlap(
<<<<<<< HEAD
            _df=(
                overlapping_left.join(
                    overlapping_right,
                    on=[
                        "chromosome",
                        "right_studyLocusId",
                        "left_studyLocusId",
                        "tagVariantId",
                    ],
                    how="outer",
                )
                # ensures nullable=false for following columns
                .fillna(
                    value="unknown",
                    subset=[
                        "chromosome",
                        "right_studyLocusId",
                        "left_studyLocusId",
                        "tagVariantId",
                    ],
                )
            ),
            _schema=StudyLocusOverlap._get_schema(),
=======
            _df=overlaps,
>>>>>>> 35e463a7
        )

    @staticmethod
    def _update_quality_flag(
        qc: Column, flag_condition: Column, flag_text: StudyLocusQualityCheck
    ) -> Column:
        """Update the provided quality control list with a new flag if condition is met.

        Args:
            qc (Column): Array column with the current list of qc flags.
            flag_condition (Column): This is a column of booleans, signing which row should be flagged
            flag_text (StudyLocusQualityCheck): Text for the new quality control flag

        Returns:
            Column: Array column with the updated list of qc flags.
        """
        qc = f.when(qc.isNull(), f.array()).otherwise(qc)
        return f.when(
            flag_condition,
            f.array_union(qc, f.array(f.lit(flag_text.value))),
        ).otherwise(qc)

    @staticmethod
    def _filter_credible_set(credible_set: Column) -> Column:
        """Filter credible set to only contain variants that belong to the 95% credible set.

        Args:
            credible_set (Column): Credible set column containing all variants in the LD set.

        Returns:
            Column: Filtered credible set column.

        Example:
            >>> df = spark.createDataFrame([([{"tagVariantId": "varA", "is95CredibleSet": True}, {"tagVariantId": "varB", "is95CredibleSet": False}],)], "credibleSet: array<struct<tagVariantId: string, is95CredibleSet: boolean>>")
            >>> df.select(StudyLocus._filter_credible_set(f.col("credibleSet")).alias("filtered")).show(truncate=False)
            +--------------+
            |filtered      |
            +--------------+
            |[{varA, true}]|
            +--------------+
            <BLANKLINE>
        """
        return f.filter(credible_set, lambda x: x["is95CredibleSet"])

    @staticmethod
    def assign_study_locus_id(study_id_col: Column, variant_id_col: Column) -> Column:
        """Hashes a column with a variant ID and a study ID to extract a consistent studyLocusId.

        Args:
            study_id_col (Column): column name with a study ID
            variant_id_col (Column): column name with a variant ID

        Returns:
            Column: column with a study locus ID

        Examples:
            >>> df = spark.createDataFrame([("GCST000001", "1_1000_A_C"), ("GCST000002", "1_1000_A_C")]).toDF("studyId", "variantId")
            >>> df.withColumn("study_locus_id", StudyLocus.assign_study_locus_id(*[f.col("variantId"), f.col("studyId")])).show()
            +----------+----------+--------------------+
            |   studyId| variantId|      study_locus_id|
            +----------+----------+--------------------+
            |GCST000001|1_1000_A_C| 7437284926964690765|
            |GCST000002|1_1000_A_C|-7653912547667845377|
            +----------+----------+--------------------+
            <BLANKLINE>
        """
        return f.xxhash64(*[study_id_col, variant_id_col]).alias("studyLocusId")

    @classmethod
    def _get_schema(cls: type[StudyLocus]) -> StructType:
        """Provides the schema for the StudyLocus dataset."""
        return parse_spark_schema("study_locus.json")

    def credible_set(
        self: StudyLocus,
        credible_interval: CredibleInterval,
    ) -> StudyLocus:
        """Filter study-locus tag variants based on given credible interval.

        Args:
            credible_interval (CredibleInterval): Credible interval to filter for.

        Returns:
            StudyLocus: Filtered study-locus dataset.
        """
        self.df = self._df.withColumn(
            "credibleSet",
            f.expr(f"filter(credibleSet, tag -> (tag.{credible_interval.value}))"),
        )
        return self

    def find_overlaps(self: StudyLocus, study_index: StudyIndex) -> StudyLocusOverlap:
        """Calculate overlapping study-locus.

        Find overlapping study-locus that share at least one tagging variant. All GWAS-GWAS and all GWAS-Molecular traits are computed with the Molecular traits always
        appearing on the right side.

        Args:
            study_index (StudyIndex): Study index to resolve study types.

        Returns:
            StudyLocusOverlap: Pairs of overlapping study-locus with aligned tags.
        """
        credset_to_overlap = (
            self.df.join(study_index.study_type_lut(), on="studyId", how="inner")
            .withColumn("credibleSet", f.explode("credibleSet"))
            .select(
                "studyLocusId",
                "studyType",
                "chromosome",
                f.col("credibleSet.tagVariantId").alias("tagVariantId"),
                f.col("credibleSet.logABF").alias("logABF"),
                f.col("credibleSet.posteriorProbability").alias("posteriorProbability"),
                f.col("credibleSet.tagPValue").alias("tagPValue"),
                f.col("credibleSet.tagBeta").alias("tagBeta"),
            )
            .persist()
        )

        # overlapping study-locus
        peak_overlaps = self._overlapping_peaks(credset_to_overlap)

        # study-locus overlap by aligning overlapping variants
        return self._align_overlapping_tags(credset_to_overlap, peak_overlaps)

    def unique_lead_tag_variants(self: StudyLocus) -> DataFrame:
        """All unique lead and tag variants contained in the `StudyLocus` dataframe.

        Returns:
            DataFrame: A dataframe containing `variantId` and `chromosome` columns.
        """
        lead_tags = (
            self.df.select(
                f.col("variantId"),
                f.col("chromosome"),
                f.explode("ldSet.tagVariantId").alias("tagVariantId"),
            )
            .repartition("chromosome")
            .persist()
        )
        return (
            lead_tags.select("variantId", "chromosome")
            .union(
                lead_tags.select(f.col("tagVariantId").alias("variantId"), "chromosome")
            )
            .distinct()
        )

    def neglog_pvalue(self: StudyLocus) -> Column:
        """Returns the negative log p-value.

        Returns:
            Column: Negative log p-value
        """
        return calculate_neglog_pvalue(
            self.df.pValueMantissa,
            self.df.pValueExponent,
        )

    def annotate_credible_sets(self: StudyLocus) -> StudyLocus:
        """Annotate study-locus dataset with credible set flags.

        Sorts the array in the `credibleSet` column elements by their `posteriorProbability` values in descending order and adds
        `is95CredibleSet` and `is99CredibleSet` fields to the elements, indicating which are the tagging variants whose cumulative sum
        of their `posteriorProbability` values is below 0.95 and 0.99, respectively.

        Returns:
            StudyLocus: including annotation on `is95CredibleSet` and `is99CredibleSet`.
        """
        self.df = (
            self.df.withColumn(
                # Sort credible set by posterior probability in descending order
                "credibleSet",
                f.when(
                    f.size(f.col("credibleSet")) > 0,
                    order_array_of_structs_by_field(
                        "credibleSet", "posteriorProbability"
                    ),
                ).when(f.size(f.col("credibleSet")) == 0, f.col("credibleSet")),
            )
            .withColumn(
                # Calculate array of cumulative sums of posterior probabilities to determine which variants are in the 95% and 99% credible sets
                # and zip the cumulative sums array with the credible set array to add the flags
                "credibleSet",
                f.when(
                    f.size(f.col("credibleSet")) > 0,
                    f.zip_with(
                        f.col("credibleSet"),
                        f.transform(
                            f.sequence(f.lit(1), f.size(f.col("credibleSet"))),
                            lambda index: f.aggregate(
                                f.slice(
                                    # By using `index - 1` we introduce a value of `0.0` in the cumulative sums array. to ensure that the last variant
                                    # that exceeds the 0.95 threshold is included in the cumulative sum, as its probability is necessary to satisfy the threshold.
                                    f.col("credibleSet.posteriorProbability"),
                                    1,
                                    index - 1,
                                ),
                                f.lit(0.0),
                                lambda acc, el: acc + el,
                            ),
                        ),
                        lambda struct_e, acc: struct_e.withField(
                            CredibleInterval.IS95.value, acc < 0.95
                        ).withField(CredibleInterval.IS99.value, acc < 0.99),
                    ),
                ).when(f.size(f.col("credibleSet")) == 0, f.col("credibleSet")),
            )
            .withColumn(
                "credibleSet", StudyLocus._filter_credible_set(f.col("credibleSet"))
            )
        )
        return self

    def clump(self: StudyLocus) -> StudyLocus:
        """Perform LD clumping of the studyLocus.

        Evaluates whether a lead variant is linked to a tag (with lowest p-value) in the same studyLocus dataset.

        Returns:
            StudyLocus: with empty credible sets for linked variants and QC flag.
        """
        self.df = (
            self.df.withColumn(
                "is_lead_linked",
                LDclumping._is_lead_linked(
                    self.df.studyId,
                    self.df.variantId,
                    self.df.pValueExponent,
                    self.df.pValueMantissa,
                    self.df.ldSet,
                ),
            )
            .withColumn(
                "ldSet",
                f.when(f.col("is_lead_linked"), f.array()).otherwise(f.col("ldSet")),
            )
            .withColumn(
                "qualityControls",
                StudyLocus._update_quality_flag(
                    f.col("qualityControls"),
                    f.col("is_lead_linked"),
                    StudyLocusQualityCheck.LD_CLUMPED,
                ),
            )
            .drop("is_lead_linked")
        )
        return self


class StudyLocusGWASCatalog(StudyLocus):
    """Study-locus dataset derived from GWAS Catalog."""

    @staticmethod
    def _parse_pvalue(pvalue: Column) -> tuple[Column, Column]:
        """Parse p-value column.

        Args:
            pvalue (Column): p-value [string]

        Returns:
            tuple[Column, Column]: p-value mantissa and exponent

        Example:
            >>> import pyspark.sql.types as t
            >>> d = [("1.0"), ("0.5"), ("1E-20"), ("3E-3"), ("1E-1000")]
            >>> df = spark.createDataFrame(d, t.StringType())
            >>> df.select('value',*StudyLocusGWASCatalog._parse_pvalue(f.col('value'))).show()
            +-------+--------------+--------------+
            |  value|pValueMantissa|pValueExponent|
            +-------+--------------+--------------+
            |    1.0|           1.0|             1|
            |    0.5|           0.5|             1|
            |  1E-20|           1.0|           -20|
            |   3E-3|           3.0|            -3|
            |1E-1000|           1.0|         -1000|
            +-------+--------------+--------------+
            <BLANKLINE>

        """
        split = f.split(pvalue, "E")
        return split.getItem(0).cast("float").alias("pValueMantissa"), f.coalesce(
            split.getItem(1).cast("integer"), f.lit(1)
        ).alias("pValueExponent")

    @staticmethod
    def _normalise_pvaluetext(p_value_text: Column) -> Column:
        """Normalised p-value text column to a standardised format.

        For cases where there is no mapping, the value is set to null.

        Args:
            p_value_text (Column): `pValueText` column from GWASCatalog

        Returns:
            Column: Array column after using GWAS Catalog mappings. There might be multiple mappings for a single p-value text.

        Example:
            >>> import pyspark.sql.types as t
            >>> d = [("European Ancestry"), ("African ancestry"), ("Alzheimer’s Disease"), ("(progression)"), (""), (None)]
            >>> df = spark.createDataFrame(d, t.StringType())
            >>> df.withColumn('normalised', StudyLocusGWASCatalog._normalise_pvaluetext(f.col('value'))).show()
            +-------------------+----------+
            |              value|normalised|
            +-------------------+----------+
            |  European Ancestry|      [EA]|
            |   African ancestry|      [AA]|
            |Alzheimer’s Disease|      [AD]|
            |      (progression)|      null|
            |                   |      null|
            |               null|      null|
            +-------------------+----------+
            <BLANKLINE>

        """
        # GWAS Catalog to p-value mapping
        json_dict = json.loads(
            pkg_resources.read_text(data, "gwas_pValueText_map.json", encoding="utf-8")
        )
        map_expr = f.create_map(*[f.lit(x) for x in chain(*json_dict.items())])

        splitted_col = f.split(f.regexp_replace(p_value_text, r"[\(\)]", ""), ",")
        mapped_col = f.transform(splitted_col, lambda x: map_expr[x])
        return f.when(f.forall(mapped_col, lambda x: x.isNull()), None).otherwise(
            mapped_col
        )

    @staticmethod
    def _normalise_risk_allele(risk_allele: Column) -> Column:
        """Normalised risk allele column to a standardised format.

        If multiple risk alleles are present, the first one is returned.

        Args:
            risk_allele (Column): `riskAllele` column from GWASCatalog

        Returns:
            Column: mapped using GWAS Catalog mapping

        Example:
            >>> import pyspark.sql.types as t
            >>> d = [("rs1234-A-G"), ("rs1234-A"), ("rs1234-A; rs1235-G")]
            >>> df = spark.createDataFrame(d, t.StringType())
            >>> df.withColumn('normalised', StudyLocusGWASCatalog._normalise_risk_allele(f.col('value'))).show()
            +------------------+----------+
            |             value|normalised|
            +------------------+----------+
            |        rs1234-A-G|         A|
            |          rs1234-A|         A|
            |rs1234-A; rs1235-G|         A|
            +------------------+----------+
            <BLANKLINE>

        """
        # GWAS Catalog to risk allele mapping
        return f.split(f.split(risk_allele, "; ").getItem(0), "-").getItem(1)

    @staticmethod
    def _collect_rsids(
        snp_id: Column, snp_id_current: Column, risk_allele: Column
    ) -> Column:
        """It takes three columns, and returns an array of distinct values from those columns.

        Args:
            snp_id (Column): The original snp id from the GWAS catalog.
            snp_id_current (Column): The current snp id field is just a number at the moment (stored as a string). Adding 'rs' prefix if looks good.
            risk_allele (Column): The risk allele for the SNP.

        Returns:
            An array of distinct values.
        """
        # The current snp id field is just a number at the moment (stored as a string). Adding 'rs' prefix if looks good.
        snp_id_current = f.when(
            snp_id_current.rlike("^[0-9]*$"),
            f.format_string("rs%s", snp_id_current),
        )
        # Cleaning risk allele:
        risk_allele = f.split(risk_allele, "-").getItem(0)

        # Collecting all values:
        return f.array_distinct(f.array(snp_id, snp_id_current, risk_allele))

    @staticmethod
    def _map_to_variant_annotation_variants(
        gwas_associations: DataFrame, variant_annotation: VariantAnnotation
    ) -> DataFrame:
        """Add variant metadata in associations.

        Args:
            gwas_associations (DataFrame): raw GWAS Catalog associations
            variant_annotation (VariantAnnotation): variant annotation dataset

        Returns:
            DataFrame: GWAS Catalog associations data including `variantId`, `referenceAllele`,
            `alternateAllele`, `chromosome`, `position` with variant metadata
        """
        # Subset of GWAS Catalog associations required for resolving variant IDs:
        gwas_associations_subset = gwas_associations.select(
            "studyLocusId",
            f.col("CHR_ID").alias("chromosome"),
            f.col("CHR_POS").cast(IntegerType()).alias("position"),
            # List of all SNPs associated with the variant
            StudyLocusGWASCatalog._collect_rsids(
                f.split(f.col("SNPS"), "; ").getItem(0),
                f.col("SNP_ID_CURRENT"),
                f.split(f.col("STRONGEST SNP-RISK ALLELE"), "; ").getItem(0),
            ).alias("rsIdsGwasCatalog"),
            StudyLocusGWASCatalog._normalise_risk_allele(
                f.col("STRONGEST SNP-RISK ALLELE")
            ).alias("riskAllele"),
        )

        # Subset of variant annotation required for GWAS Catalog annotations:
        va_subset = variant_annotation.df.select(
            "variantId",
            "chromosome",
            "position",
            f.col("rsIds").alias("rsIdsGnomad"),
            "referenceAllele",
            "alternateAllele",
            "alleleFrequencies",
            variant_annotation.max_maf().alias("maxMaf"),
        ).join(
            f.broadcast(
                gwas_associations_subset.select("chromosome", "position").distinct()
            ),
            on=["chromosome", "position"],
            how="inner",
        )

        # Semi-resolved ids (still contains duplicates when conclusion was not possible to make
        # based on rsIds or allele concordance)
        filtered_associations = (
            gwas_associations_subset.join(
                f.broadcast(va_subset),
                on=["chromosome", "position"],
                how="left",
            )
            .withColumn(
                "rsIdFilter",
                StudyLocusGWASCatalog._flag_mappings_to_retain(
                    f.col("studyLocusId"),
                    StudyLocusGWASCatalog._compare_rsids(
                        f.col("rsIdsGnomad"), f.col("rsIdsGwasCatalog")
                    ),
                ),
            )
            .withColumn(
                "concordanceFilter",
                StudyLocusGWASCatalog._flag_mappings_to_retain(
                    f.col("studyLocusId"),
                    StudyLocusGWASCatalog._check_concordance(
                        f.col("riskAllele"),
                        f.col("referenceAllele"),
                        f.col("alternateAllele"),
                    ),
                ),
            )
            .filter(
                # Filter out rows where GWAS Catalog rsId does not match with GnomAD rsId,
                # but there is corresponding variant for the same association
                f.col("rsIdFilter")
                # or filter out rows where GWAS Catalog alleles are not concordant with GnomAD alleles,
                # but there is corresponding variant for the same association
                | f.col("concordanceFilter")
            )
        )

        # Keep only highest maxMaf variant per studyLocusId
        fully_mapped_associations = get_record_with_maximum_value(
            filtered_associations, grouping_col="studyLocusId", sorting_col="maxMaf"
        ).select(
            "studyLocusId",
            "variantId",
            "referenceAllele",
            "alternateAllele",
            "chromosome",
            "position",
        )

        return gwas_associations.join(
            fully_mapped_associations, on="studyLocusId", how="left"
        )

    @staticmethod
    def _compare_rsids(gnomad: Column, gwas: Column) -> Column:
        """If the intersection of the two arrays is greater than 0, return True, otherwise return False.

        Args:
            gnomad (Column): rsids from gnomad
            gwas (Column): rsids from the GWAS Catalog

        Returns:
            A boolean column that is true if the GnomAD rsIDs can be found in the GWAS rsIDs.

        Examples:
            >>> d = [
            ...    (1, ["rs123", "rs523"], ["rs123"]),
            ...    (2, [], ["rs123"]),
            ...    (3, ["rs123", "rs523"], []),
            ...    (4, [], []),
            ... ]
            >>> df = spark.createDataFrame(d, ['associationId', 'gnomad', 'gwas'])
            >>> df.withColumn("rsid_matches", StudyLocusGWASCatalog._compare_rsids(f.col("gnomad"),f.col('gwas'))).show()
            +-------------+--------------+-------+------------+
            |associationId|        gnomad|   gwas|rsid_matches|
            +-------------+--------------+-------+------------+
            |            1|[rs123, rs523]|[rs123]|        true|
            |            2|            []|[rs123]|       false|
            |            3|[rs123, rs523]|     []|       false|
            |            4|            []|     []|       false|
            +-------------+--------------+-------+------------+
            <BLANKLINE>

        """
        return f.when(f.size(f.array_intersect(gnomad, gwas)) > 0, True).otherwise(
            False
        )

    @staticmethod
    def _flag_mappings_to_retain(
        association_id: Column, filter_column: Column
    ) -> Column:
        """Flagging mappings to drop for each association.

        Some associations have multiple mappings. Some has matching rsId others don't. We only
        want to drop the non-matching mappings, when a matching is available for the given association.
        This logic can be generalised for other measures eg. allele concordance.

        Args:
            association_id (Column): association identifier column
            filter_column (Column): boolean col indicating to keep a mapping

        Returns:
            A column with a boolean value.

        Examples:
        >>> d = [
        ...    (1, False),
        ...    (1, False),
        ...    (2, False),
        ...    (2, True),
        ...    (3, True),
        ...    (3, True),
        ... ]
        >>> df = spark.createDataFrame(d, ['associationId', 'filter'])
        >>> df.withColumn("isConcordant", StudyLocusGWASCatalog._flag_mappings_to_retain(f.col("associationId"),f.col('filter'))).show()
        +-------------+------+------------+
        |associationId|filter|isConcordant|
        +-------------+------+------------+
        |            1| false|        true|
        |            1| false|        true|
        |            2| false|       false|
        |            2|  true|        true|
        |            3|  true|        true|
        |            3|  true|        true|
        +-------------+------+------------+
        <BLANKLINE>

        """
        w = Window.partitionBy(association_id)

        # Generating a boolean column informing if the filter column contains true anywhere for the association:
        aggregated_filter = f.when(
            f.array_contains(f.collect_set(filter_column).over(w), True), True
        ).otherwise(False)

        # Generate a filter column:
        return f.when(aggregated_filter & (~filter_column), False).otherwise(True)

    @staticmethod
    def _check_concordance(
        risk_allele: Column, reference_allele: Column, alternate_allele: Column
    ) -> Column:
        """A function to check if the risk allele is concordant with the alt or ref allele.

        If the risk allele is the same as the reference or alternate allele, or if the reverse complement of
        the risk allele is the same as the reference or alternate allele, then the allele is concordant.
        If no mapping is available (ref/alt is null), the function returns True.

        Args:
            risk_allele (Column): The allele that is associated with the risk of the disease.
            reference_allele (Column): The reference allele from the GWAS catalog
            alternate_allele (Column): The alternate allele of the variant.

        Returns:
            A boolean column that is True if the risk allele is the same as the reference or alternate allele,
            or if the reverse complement of the risk allele is the same as the reference or alternate allele.

        Examples:
            >>> d = [
            ...     ('A', 'A', 'G'),
            ...     ('A', 'T', 'G'),
            ...     ('A', 'C', 'G'),
            ...     ('A', 'A', '?'),
            ...     (None, None, 'A'),
            ... ]
            >>> df = spark.createDataFrame(d, ['riskAllele', 'referenceAllele', 'alternateAllele'])
            >>> df.withColumn("isConcordant", StudyLocusGWASCatalog._check_concordance(f.col("riskAllele"),f.col('referenceAllele'), f.col('alternateAllele'))).show()
            +----------+---------------+---------------+------------+
            |riskAllele|referenceAllele|alternateAllele|isConcordant|
            +----------+---------------+---------------+------------+
            |         A|              A|              G|        true|
            |         A|              T|              G|        true|
            |         A|              C|              G|       false|
            |         A|              A|              ?|        true|
            |      null|           null|              A|        true|
            +----------+---------------+---------------+------------+
            <BLANKLINE>

        """
        # Calculating the reverse complement of the risk allele:
        risk_allele_reverse_complement = f.when(
            risk_allele.rlike(r"^[ACTG]+$"),
            f.reverse(f.translate(risk_allele, "ACTG", "TGAC")),
        ).otherwise(risk_allele)

        # OK, is the risk allele or the reverse complent is the same as the mapped alleles:
        return (
            f.when(
                (risk_allele == reference_allele) | (risk_allele == alternate_allele),
                True,
            )
            # If risk allele is found on the negative strand:
            .when(
                (risk_allele_reverse_complement == reference_allele)
                | (risk_allele_reverse_complement == alternate_allele),
                True,
            )
            # If risk allele is ambiguous, still accepted: < This condition could be reconsidered
            .when(risk_allele == "?", True)
            # If the association could not be mapped we keep it:
            .when(reference_allele.isNull(), True)
            # Allele is discordant:
            .otherwise(False)
        )

    @staticmethod
    def _get_reverse_complement(allele_col: Column) -> Column:
        """A function to return the reverse complement of an allele column.

        It takes a string and returns the reverse complement of that string if it's a DNA sequence,
        otherwise it returns the original string. Assumes alleles in upper case.

        Args:
            allele_col (Column): The column containing the allele to reverse complement.

        Returns:
            A column that is the reverse complement of the allele column.

        Examples:
            >>> d = [{"allele": 'A'}, {"allele": 'T'},{"allele": 'G'}, {"allele": 'C'},{"allele": 'AC'}, {"allele": 'GTaatc'},{"allele": '?'}, {"allele": None}]
            >>> df = spark.createDataFrame(d)
            >>> df.withColumn("revcom_allele", StudyLocusGWASCatalog._get_reverse_complement(f.col("allele"))).show()
            +------+-------------+
            |allele|revcom_allele|
            +------+-------------+
            |     A|            T|
            |     T|            A|
            |     G|            C|
            |     C|            G|
            |    AC|           GT|
            |GTaatc|       GATTAC|
            |     ?|            ?|
            |  null|         null|
            +------+-------------+
            <BLANKLINE>

        """
        allele_col = f.upper(allele_col)
        return f.when(
            allele_col.rlike("[ACTG]+"),
            f.reverse(f.translate(allele_col, "ACTG", "TGAC")),
        ).otherwise(allele_col)

    @staticmethod
    def _effect_needs_harmonisation(
        risk_allele: Column, reference_allele: Column
    ) -> Column:
        """A function to check if the effect allele needs to be harmonised.

        Args:
            risk_allele (Column): Risk allele column
            reference_allele (Column): Effect allele column

        Returns:
            A boolean column indicating if the effect allele needs to be harmonised.

        Examples:
            >>> d = [{"risk": 'A', "reference": 'A'}, {"risk": 'A', "reference": 'T'}, {"risk": 'AT', "reference": 'TA'}, {"risk": 'AT', "reference": 'AT'}]
            >>> df = spark.createDataFrame(d)
            >>> df.withColumn("needs_harmonisation", StudyLocusGWASCatalog._effect_needs_harmonisation(f.col("risk"), f.col("reference"))).show()
            +---------+----+-------------------+
            |reference|risk|needs_harmonisation|
            +---------+----+-------------------+
            |        A|   A|               true|
            |        T|   A|               true|
            |       TA|  AT|              false|
            |       AT|  AT|               true|
            +---------+----+-------------------+
            <BLANKLINE>

        """
        return (risk_allele == reference_allele) | (
            risk_allele
            == StudyLocusGWASCatalog._get_reverse_complement(reference_allele)
        )

    @staticmethod
    def _are_alleles_palindromic(
        reference_allele: Column, alternate_allele: Column
    ) -> Column:
        """A function to check if the alleles are palindromic.

        Args:
            reference_allele (Column): Reference allele column
            alternate_allele (Column): Alternate allele column

        Returns:
            A boolean column indicating if the alleles are palindromic.

        Examples:
            >>> d = [{"reference": 'A', "alternate": 'T'}, {"reference": 'AT', "alternate": 'AG'}, {"reference": 'AT', "alternate": 'AT'}, {"reference": 'CATATG', "alternate": 'CATATG'}, {"reference": '-', "alternate": None}]
            >>> df = spark.createDataFrame(d)
            >>> df.withColumn("is_palindromic", StudyLocusGWASCatalog._are_alleles_palindromic(f.col("reference"), f.col("alternate"))).show()
            +---------+---------+--------------+
            |alternate|reference|is_palindromic|
            +---------+---------+--------------+
            |        T|        A|          true|
            |       AG|       AT|         false|
            |       AT|       AT|          true|
            |   CATATG|   CATATG|          true|
            |     null|        -|         false|
            +---------+---------+--------------+
            <BLANKLINE>

        """
        revcomp = StudyLocusGWASCatalog._get_reverse_complement(alternate_allele)
        return (
            f.when(reference_allele == revcomp, True)
            .when(revcomp.isNull(), False)
            .otherwise(False)
        )

    @staticmethod
    def _harmonise_beta(
        risk_allele: Column,
        reference_allele: Column,
        alternate_allele: Column,
        effect_size: Column,
        confidence_interval: Column,
    ) -> Column:
        """A function to extract the beta value from the effect size and confidence interval.

        If the confidence interval contains the word "increase" or "decrease" it indicates, we are dealing with betas.
        If it's "increase" and the effect size needs to be harmonized, then multiply the effect size by -1

        Args:
            risk_allele (Column): Risk allele column
            reference_allele (Column): Reference allele column
            alternate_allele (Column): Alternate allele column
            effect_size (Column): GWAS Catalog effect size column
            confidence_interval (Column): GWAS Catalog confidence interval column

        Returns:
            A column containing the beta value.
        """
        return (
            f.when(
                StudyLocusGWASCatalog._are_alleles_palindromic(
                    reference_allele, alternate_allele
                ),
                None,
            )
            .when(
                (
                    StudyLocusGWASCatalog._effect_needs_harmonisation(
                        risk_allele, reference_allele
                    )
                    & confidence_interval.contains("increase")
                )
                | (
                    ~StudyLocusGWASCatalog._effect_needs_harmonisation(
                        risk_allele, reference_allele
                    )
                    & confidence_interval.contains("decrease")
                ),
                -effect_size,
            )
            .otherwise(effect_size)
            .cast(DoubleType())
        )

    @staticmethod
    def _harmonise_beta_ci(
        risk_allele: Column,
        reference_allele: Column,
        alternate_allele: Column,
        effect_size: Column,
        confidence_interval: Column,
        p_value: Column,
        direction: str,
    ) -> Column:
        """Calculating confidence intervals for beta values.

        Args:
            risk_allele (Column): Risk allele column
            reference_allele (Column): Reference allele column
            alternate_allele (Column): Alternate allele column
            effect_size (Column): GWAS Catalog effect size column
            confidence_interval (Column): GWAS Catalog confidence interval column
            p_value (Column): GWAS Catalog p-value column
            direction (str): This is the direction of the confidence interval. It can be either "upper" or "lower".

        Returns:
            The upper and lower bounds of the confidence interval for the beta coefficient.
        """
        zscore_95 = f.lit(1.96)
        beta = StudyLocusGWASCatalog._harmonise_beta(
            risk_allele,
            reference_allele,
            alternate_allele,
            effect_size,
            confidence_interval,
        )
        zscore = pvalue_to_zscore(p_value)
        return (
            f.when(f.lit(direction) == "upper", beta + f.abs(zscore_95 * beta) / zscore)
            .when(f.lit(direction) == "lower", beta - f.abs(zscore_95 * beta) / zscore)
            .otherwise(None)
        )

    @staticmethod
    def _harmonise_odds_ratio(
        risk_allele: Column,
        reference_allele: Column,
        alternate_allele: Column,
        effect_size: Column,
        confidence_interval: Column,
    ) -> Column:
        """Harmonizing odds ratio.

        Args:
            risk_allele (Column): Risk allele column
            reference_allele (Column): Reference allele column
            alternate_allele (Column): Alternate allele column
            effect_size (Column): GWAS Catalog effect size column
            confidence_interval (Column): GWAS Catalog confidence interval column

        Returns:
            A column with the odds ratio, or 1/odds_ratio if harmonization required.
        """
        return (
            f.when(
                StudyLocusGWASCatalog._are_alleles_palindromic(
                    reference_allele, alternate_allele
                ),
                None,
            )
            .when(
                (
                    StudyLocusGWASCatalog._effect_needs_harmonisation(
                        risk_allele, reference_allele
                    )
                    & ~confidence_interval.rlike("|".join(["decrease", "increase"]))
                ),
                1 / effect_size,
            )
            .otherwise(effect_size)
            .cast(DoubleType())
        )

    @staticmethod
    def _harmonise_odds_ratio_ci(
        risk_allele: Column,
        reference_allele: Column,
        alternate_allele: Column,
        effect_size: Column,
        confidence_interval: Column,
        p_value: Column,
        direction: str,
    ) -> Column:
        """Calculating confidence intervals for beta values.

        Args:
            risk_allele (Column): Risk allele column
            reference_allele (Column): Reference allele column
            alternate_allele (Column): Alternate allele column
            effect_size (Column): GWAS Catalog effect size column
            confidence_interval (Column): GWAS Catalog confidence interval column
            p_value (Column): GWAS Catalog p-value column
            direction (str): This is the direction of the confidence interval. It can be either "upper" or "lower".

        Returns:
            The upper and lower bounds of the 95% confidence interval for the odds ratio.
        """
        zscore_95 = f.lit(1.96)
        odds_ratio = StudyLocusGWASCatalog._harmonise_odds_ratio(
            risk_allele,
            reference_allele,
            alternate_allele,
            effect_size,
            confidence_interval,
        )
        odds_ratio_estimate = f.log(odds_ratio)
        zscore = pvalue_to_zscore(p_value)
        odds_ratio_se = odds_ratio_estimate / zscore
        return f.when(
            f.lit(direction) == "upper",
            f.exp(odds_ratio_estimate + f.abs(zscore_95 * odds_ratio_se)),
        ).when(
            f.lit(direction) == "lower",
            f.exp(odds_ratio_estimate - f.abs(zscore_95 * odds_ratio_se)),
        )

    @staticmethod
    def _concatenate_substudy_description(
        association_trait: Column, pvalue_text: Column, mapped_trait_uri: Column
    ) -> Column:
        """Substudy description parsing. Complex string containing metadata about the substudy (e.g. QTL, specific EFO, etc.).

        Args:
            association_trait (Column): GWAS Catalog association trait column
            pvalue_text (Column): GWAS Catalog p-value text column
            mapped_trait_uri (Column): GWAS Catalog mapped trait URI column

        Returns:
            A column with the substudy description in the shape trait|pvaluetext1_pvaluetext2|EFO1_EFO2.

        Examples:
        >>> df = spark.createDataFrame([
        ...    ("Height", "http://www.ebi.ac.uk/efo/EFO_0000001,http://www.ebi.ac.uk/efo/EFO_0000002", "European Ancestry"),
        ...    ("Schizophrenia", "http://www.ebi.ac.uk/efo/MONDO_0005090", None)],
        ...    ["association_trait", "mapped_trait_uri", "pvalue_text"]
        ... )
        >>> df.withColumn('substudy_description', StudyLocusGWASCatalog._concatenate_substudy_description(df.association_trait, df.pvalue_text, df.mapped_trait_uri)).show(truncate=False)
        +-----------------+-------------------------------------------------------------------------+-----------------+------------------------------------------+
        |association_trait|mapped_trait_uri                                                         |pvalue_text      |substudy_description                      |
        +-----------------+-------------------------------------------------------------------------+-----------------+------------------------------------------+
        |Height           |http://www.ebi.ac.uk/efo/EFO_0000001,http://www.ebi.ac.uk/efo/EFO_0000002|European Ancestry|Height|EA|EFO_0000001/EFO_0000002         |
        |Schizophrenia    |http://www.ebi.ac.uk/efo/MONDO_0005090                                   |null             |Schizophrenia|no_pvalue_text|MONDO_0005090|
        +-----------------+-------------------------------------------------------------------------+-----------------+------------------------------------------+
        <BLANKLINE>
        """
        p_value_text = f.coalesce(
            StudyLocusGWASCatalog._normalise_pvaluetext(pvalue_text),
            f.array(f.lit("no_pvalue_text")),
        )
        return f.concat_ws(
            "|",
            association_trait,
            f.concat_ws(
                "/",
                p_value_text,
            ),
            f.concat_ws(
                "/",
                parse_efos(mapped_trait_uri),
            ),
        )

    @staticmethod
    def _qc_all(
        qc: Column,
        chromosome: Column,
        position: Column,
        reference_allele: Column,
        alternate_allele: Column,
        strongest_snp_risk_allele: Column,
        p_value_mantissa: Column,
        p_value_exponent: Column,
        p_value_cutoff: float,
    ) -> Column:
        """Flag associations that fail any QC.

        Args:
            qc (Column): QC column
            chromosome (Column): Chromosome column
            position (Column): Position column
            reference_allele (Column): Reference allele column
            alternate_allele (Column): Alternate allele column
            strongest_snp_risk_allele (Column): Strongest SNP risk allele column
            p_value_mantissa (Column): P-value mantissa column
            p_value_exponent (Column): P-value exponent column
            p_value_cutoff (float): P-value cutoff

        Returns:
            Column: Updated QC column with flag.
        """
        qc = StudyLocusGWASCatalog._qc_variant_interactions(
            qc, strongest_snp_risk_allele
        )
        qc = StudyLocusGWASCatalog._qc_subsignificant_associations(
            qc, p_value_mantissa, p_value_exponent, p_value_cutoff
        )
        qc = StudyLocusGWASCatalog._qc_genomic_location(qc, chromosome, position)
        qc = StudyLocusGWASCatalog._qc_variant_inconsistencies(
            qc, chromosome, position, strongest_snp_risk_allele
        )
        qc = StudyLocusGWASCatalog._qc_unmapped_variants(qc, alternate_allele)
        qc = StudyLocusGWASCatalog._qc_palindromic_alleles(
            qc, reference_allele, alternate_allele
        )
        return qc

    @staticmethod
    def _qc_variant_interactions(
        qc: Column, strongest_snp_risk_allele: Column
    ) -> Column:
        """Flag associations based on variant x variant interactions.

        Args:
            qc (Column): QC column
            strongest_snp_risk_allele (Column): Column with the strongest SNP risk allele

        Returns:
            Column: Updated QC column with flag.
        """
        return StudyLocusGWASCatalog._update_quality_flag(
            qc,
            strongest_snp_risk_allele.contains(";"),
            StudyLocusQualityCheck.COMPOSITE_FLAG,
        )

    @staticmethod
    def _qc_subsignificant_associations(
        qc: Column,
        p_value_mantissa: Column,
        p_value_exponent: Column,
        pvalue_cutoff: float,
    ) -> Column:
        """Flag associations below significant threshold.

        Args:
            qc (Column): QC column
            p_value_mantissa (Column): P-value mantissa column
            p_value_exponent (Column): P-value exponent column
            pvalue_cutoff (float): association p-value cut-off

        Returns:
            Column: Updated QC column with flag.

        Examples:
            >>> import pyspark.sql.types as t
            >>> d = [{'qc': None, 'p_value_mantissa': 1, 'p_value_exponent': -7}, {'qc': None, 'p_value_mantissa': 1, 'p_value_exponent': -8}, {'qc': None, 'p_value_mantissa': 5, 'p_value_exponent': -8}, {'qc': None, 'p_value_mantissa': 1, 'p_value_exponent': -9}]
            >>> df = spark.createDataFrame(d, t.StructType([t.StructField('qc', t.ArrayType(t.StringType()), True), t.StructField('p_value_mantissa', t.IntegerType()), t.StructField('p_value_exponent', t.IntegerType())]))
            >>> df.withColumn('qc', StudyLocusGWASCatalog._qc_subsignificant_associations(f.col("qc"), f.col("p_value_mantissa"), f.col("p_value_exponent"), 5e-8)).show(truncate = False)
            +------------------------+----------------+----------------+
            |qc                      |p_value_mantissa|p_value_exponent|
            +------------------------+----------------+----------------+
            |[Subsignificant p-value]|1               |-7              |
            |[]                      |1               |-8              |
            |[]                      |5               |-8              |
            |[]                      |1               |-9              |
            +------------------------+----------------+----------------+
            <BLANKLINE>

        """
        return StudyLocus._update_quality_flag(
            qc,
            calculate_neglog_pvalue(p_value_mantissa, p_value_exponent)
            < f.lit(-np.log10(pvalue_cutoff)),
            StudyLocusQualityCheck.SUBSIGNIFICANT_FLAG,
        )

    @staticmethod
    def _qc_genomic_location(
        qc: Column, chromosome: Column, position: Column
    ) -> Column:
        """Flag associations without genomic location in GWAS Catalog.

        Args:
            qc (Column): QC column
            chromosome (Column): Chromosome column in GWAS Catalog
            position (Column): Position column in GWAS Catalog

        Returns:
            Column: Updated QC column with flag.

        Examples:
            >>> import pyspark.sql.types as t
            >>> d = [{'qc': None, 'chromosome': None, 'position': None}, {'qc': None, 'chromosome': '1', 'position': None}, {'qc': None, 'chromosome': None, 'position': 1}, {'qc': None, 'chromosome': '1', 'position': 1}]
            >>> df = spark.createDataFrame(d, schema=t.StructType([t.StructField('qc', t.ArrayType(t.StringType()), True), t.StructField('chromosome', t.StringType()), t.StructField('position', t.IntegerType())]))
            >>> df.withColumn('qc', StudyLocusGWASCatalog._qc_genomic_location(df.qc, df.chromosome, df.position)).show(truncate=False)
            +----------------------------+----------+--------+
            |qc                          |chromosome|position|
            +----------------------------+----------+--------+
            |[Incomplete genomic mapping]|null      |null    |
            |[Incomplete genomic mapping]|1         |null    |
            |[Incomplete genomic mapping]|null      |1       |
            |[]                          |1         |1       |
            +----------------------------+----------+--------+
            <BLANKLINE>

        """
        return StudyLocus._update_quality_flag(
            qc,
            position.isNull() | chromosome.isNull(),
            StudyLocusQualityCheck.NO_GENOMIC_LOCATION_FLAG,
        )

    @staticmethod
    def _qc_variant_inconsistencies(
        qc: Column,
        chromosome: Column,
        position: Column,
        strongest_snp_risk_allele: Column,
    ) -> Column:
        """Flag associations with inconsistencies in the variant annotation.

        Args:
            qc (Column): QC column
            chromosome (Column): Chromosome column in GWAS Catalog
            position (Column): Position column in GWAS Catalog
            strongest_snp_risk_allele (Column): Strongest SNP risk allele column in GWAS Catalog

        Returns:
            Column: Updated QC column with flag.
        """
        return StudyLocusGWASCatalog._update_quality_flag(
            qc,
            # Number of chromosomes does not correspond to the number of positions:
            (f.size(f.split(chromosome, ";")) != f.size(f.split(position, ";")))
            # Number of chromosome values different from riskAllele values:
            | (
                f.size(f.split(chromosome, ";"))
                != f.size(f.split(strongest_snp_risk_allele, ";"))
            ),
            StudyLocusQualityCheck.INCONSISTENCY_FLAG,
        )

    @staticmethod
    def _qc_unmapped_variants(qc: Column, alternate_allele: Column) -> Column:
        """Flag associations with variants not mapped to variantAnnotation.

        Args:
            qc (Column): QC column
            alternate_allele (Column): alternate allele

        Returns:
            Column: Updated QC column with flag.

        Example:
            >>> import pyspark.sql.types as t
            >>> d = [{'alternate_allele': 'A', 'qc': None}, {'alternate_allele': None, 'qc': None}]
            >>> schema = t.StructType([t.StructField('alternate_allele', t.StringType(), True), t.StructField('qc', t.ArrayType(t.StringType()), True)])
            >>> df = spark.createDataFrame(data=d, schema=schema)
            >>> df.withColumn("new_qc", StudyLocusGWASCatalog._qc_unmapped_variants(f.col("qc"), f.col("alternate_allele"))).show()
            +----------------+----+--------------------+
            |alternate_allele|  qc|              new_qc|
            +----------------+----+--------------------+
            |               A|null|                  []|
            |            null|null|[No mapping in Gn...|
            +----------------+----+--------------------+
            <BLANKLINE>

        """
        return StudyLocus._update_quality_flag(
            qc,
            alternate_allele.isNull(),
            StudyLocusQualityCheck.NON_MAPPED_VARIANT_FLAG,
        )

    @staticmethod
    def _qc_palindromic_alleles(
        qc: Column, reference_allele: Column, alternate_allele: Column
    ) -> Column:
        """Flag associations with palindromic variants which effects can not be harmonised.

        Args:
            qc (Column): QC column
            reference_allele (Column): reference allele
            alternate_allele (Column): alternate allele

        Returns:
            Column: Updated QC column with flag.

        Example:
            >>> import pyspark.sql.types as t
            >>> schema = t.StructType([t.StructField('reference_allele', t.StringType(), True), t.StructField('alternate_allele', t.StringType(), True), t.StructField('qc', t.ArrayType(t.StringType()), True)])
            >>> d = [{'reference_allele': 'A', 'alternate_allele': 'T', 'qc': None}, {'reference_allele': 'AT', 'alternate_allele': 'TA', 'qc': None}, {'reference_allele': 'AT', 'alternate_allele': 'AT', 'qc': None}]
            >>> df = spark.createDataFrame(data=d, schema=schema)
            >>> df.withColumn("qc", StudyLocusGWASCatalog._qc_palindromic_alleles(f.col("qc"), f.col("reference_allele"), f.col("alternate_allele"))).show(truncate=False)
            +----------------+----------------+---------------------------------------+
            |reference_allele|alternate_allele|qc                                     |
            +----------------+----------------+---------------------------------------+
            |A               |T               |[Palindrome alleles - cannot harmonize]|
            |AT              |TA              |[]                                     |
            |AT              |AT              |[Palindrome alleles - cannot harmonize]|
            +----------------+----------------+---------------------------------------+
            <BLANKLINE>

        """
        return StudyLocus._update_quality_flag(
            qc,
            StudyLocusGWASCatalog._are_alleles_palindromic(
                reference_allele, alternate_allele
            ),
            StudyLocusQualityCheck.PALINDROMIC_ALLELE_FLAG,
        )

    @classmethod
    def from_source(
        cls: type[StudyLocusGWASCatalog],
        gwas_associations: DataFrame,
        variant_annotation: VariantAnnotation,
        pvalue_threshold: float = 5e-8,
    ) -> StudyLocusGWASCatalog:
        """Read GWASCatalog associations.

        It reads the GWAS Catalog association dataset, selects and renames columns, casts columns, and
        applies some pre-defined filters on the data:

        Args:
            gwas_associations (DataFrame): GWAS Catalog raw associations dataset
            variant_annotation (VariantAnnotation): Variant annotation dataset
            pvalue_threshold (float): P-value threshold for flagging associations

        Returns:
            StudyLocusGWASCatalog: StudyLocusGWASCatalog dataset
        """
        return cls(
            _df=gwas_associations.withColumn(
                "studyLocusId", f.monotonically_increasing_id().cast(LongType())
            )
            .transform(
                # Map/harmonise variants to variant annotation dataset:
                # This function adds columns: variantId, referenceAllele, alternateAllele, chromosome, position
                lambda df: StudyLocusGWASCatalog._map_to_variant_annotation_variants(
                    df, variant_annotation
                )
            )
            .withColumn(
                # Perform all quality control checks:
                "qualityControls",
                StudyLocusGWASCatalog._qc_all(
                    f.array().alias("qualityControls"),
                    f.col("CHR_ID"),
                    f.col("CHR_POS").cast(IntegerType()),
                    f.col("referenceAllele"),
                    f.col("alternateAllele"),
                    f.col("STRONGEST SNP-RISK ALLELE"),
                    *StudyLocusGWASCatalog._parse_pvalue(f.col("P-VALUE")),
                    pvalue_threshold,
                ),
            )
            .select(
                # INSIDE STUDY-LOCUS SCHEMA:
                "studyLocusId",
                "variantId",
                # Mapped genomic location of the variant (; separated list)
                "chromosome",
                "position",
                f.col("STUDY ACCESSION").alias("studyId"),
                # beta value of the association
                StudyLocusGWASCatalog._harmonise_beta(
                    StudyLocusGWASCatalog._normalise_risk_allele(
                        f.col("STRONGEST SNP-RISK ALLELE")
                    ),
                    f.col("referenceAllele"),
                    f.col("alternateAllele"),
                    f.col("OR or BETA"),
                    f.col("95% CI (TEXT)"),
                ).alias("beta"),
                # odds ratio of the association
                StudyLocusGWASCatalog._harmonise_odds_ratio(
                    StudyLocusGWASCatalog._normalise_risk_allele(
                        f.col("STRONGEST SNP-RISK ALLELE")
                    ),
                    f.col("referenceAllele"),
                    f.col("alternateAllele"),
                    f.col("OR or BETA"),
                    f.col("95% CI (TEXT)"),
                ).alias("oddsRatio"),
                # CI lower of the beta value
                StudyLocusGWASCatalog._harmonise_beta_ci(
                    StudyLocusGWASCatalog._normalise_risk_allele(
                        f.col("STRONGEST SNP-RISK ALLELE")
                    ),
                    f.col("referenceAllele"),
                    f.col("alternateAllele"),
                    f.col("OR or BETA"),
                    f.col("95% CI (TEXT)"),
                    f.col("P-VALUE"),
                    "lower",
                ).alias("betaConfidenceIntervalLower"),
                # CI upper for the beta value
                StudyLocusGWASCatalog._harmonise_beta_ci(
                    StudyLocusGWASCatalog._normalise_risk_allele(
                        f.col("STRONGEST SNP-RISK ALLELE")
                    ),
                    f.col("referenceAllele"),
                    f.col("alternateAllele"),
                    f.col("OR or BETA"),
                    f.col("95% CI (TEXT)"),
                    f.col("P-VALUE"),
                    "upper",
                ).alias("betaConfidenceIntervalUpper"),
                # CI lower of the odds ratio value
                StudyLocusGWASCatalog._harmonise_odds_ratio_ci(
                    StudyLocusGWASCatalog._normalise_risk_allele(
                        f.col("STRONGEST SNP-RISK ALLELE")
                    ),
                    f.col("referenceAllele"),
                    f.col("alternateAllele"),
                    f.col("OR or BETA"),
                    f.col("95% CI (TEXT)"),
                    f.col("P-VALUE"),
                    "lower",
                ).alias("oddsRatioConfidenceIntervalLower"),
                # CI upper of the odds ratio value
                StudyLocusGWASCatalog._harmonise_odds_ratio_ci(
                    StudyLocusGWASCatalog._normalise_risk_allele(
                        f.col("STRONGEST SNP-RISK ALLELE")
                    ),
                    f.col("referenceAllele"),
                    f.col("alternateAllele"),
                    f.col("OR or BETA"),
                    f.col("95% CI (TEXT)"),
                    f.col("P-VALUE"),
                    "upper",
                ).alias("oddsRatioConfidenceIntervalUpper"),
                # p-value of the association, string: split into exponent and mantissa.
                *StudyLocusGWASCatalog._parse_pvalue(f.col("P-VALUE")),
                # Capturing phenotype granularity at the association level
                StudyLocusGWASCatalog._concatenate_substudy_description(
                    f.col("DISEASE/TRAIT"),
                    f.col("P-VALUE (TEXT)"),
                    f.col("MAPPED_TRAIT_URI"),
                ).alias("subStudyDescription"),
                # Quality controls (array of strings)
                "qualityControls",
            ),
            _schema=cls._get_schema(),
        )

    def update_study_id(
        self: StudyLocusGWASCatalog, study_annotation: DataFrame
    ) -> StudyLocusGWASCatalog:
        """Update final studyId and studyLocusId with a dataframe containing study annotation.

        Args:
            study_annotation (DataFrame): Dataframe containing `updatedStudyId` and key columns `studyId` and `subStudyDescription`.

        Returns:
            StudyLocusGWASCatalog: Updated study locus with new `studyId` and `studyLocusId`.
        """
        self.df = (
            self._df.join(
                study_annotation, on=["studyId", "subStudyDescription"], how="left"
            )
            .withColumn("studyId", f.coalesce("updatedStudyId", "studyId"))
            .drop("subStudyDescription", "updatedStudyId")
        ).withColumn(
            "studyLocusId",
            StudyLocus.assign_study_locus_id(f.col("studyId"), f.col("variantId")),
        )
        return self

    def annotate_ld(
        self: StudyLocusGWASCatalog, studies: StudyIndexGWASCatalog, ld_index: LDIndex
    ) -> StudyLocus:
        """Annotate LD set for every studyLocus using gnomAD.

        Args:
            studies (StudyIndexGWASCatalog): Study index containing ancestry information
            ld_index (LDIndex): LD index

        Returns:
            StudyLocus: Study-locus with an annotated credible set.
        """
        associations_df = self.df.join(
            studies.get_gnomad_population_structure(), on="studyId", how="left"
        )

        self.df = LDAnnotator.annotate_associations_with_ld(associations_df, ld_index)
        return self._qc_unresolved_ld()

    def _qc_ambiguous_study(self: StudyLocusGWASCatalog) -> StudyLocusGWASCatalog:
        """Flag associations with variants that can not be unambiguously associated with one study.

        Returns:
            StudyLocusGWASCatalog: Updated study locus.
        """
        assoc_ambiguity_window = Window.partitionBy(
            f.col("studyId"), f.col("variantId")
        )

        self._df.withColumn(
            "qualityControls",
            StudyLocus._update_quality_flag(
                f.col("qualityControls"),
                f.count(f.col("variantId")).over(assoc_ambiguity_window) > 1,
                StudyLocusQualityCheck.AMBIGUOUS_STUDY,
            ),
        )
        return self

    def _qc_unresolved_ld(
        self: StudyLocus | StudyLocusGWASCatalog,
    ) -> StudyLocus | StudyLocusGWASCatalog:
        """Flag associations with variants that are not found in the LD reference.

        Returns:
            StudyLocusGWASCatalog | StudyLocus: Updated study locus.
        """
        self.df = self.df.withColumn(
            "qualityControls",
            self._update_quality_flag(
                f.col("qualityControls"),
                f.col("ldSet").isNull(),
                StudyLocusQualityCheck.UNRESOLVED_LD,
            ),
        )
        return self<|MERGE_RESOLUTION|>--- conflicted
+++ resolved
@@ -31,7 +31,6 @@
     from pyspark.sql import Column, DataFrame
     from pyspark.sql.types import StructType
 
-    from otg.common.session import Session
     from otg.dataset.ld_index import LDIndex
     from otg.dataset.study_index import StudyIndex, StudyIndexGWASCatalog
     from otg.dataset.variant_annotation import VariantAnnotation
@@ -172,33 +171,8 @@
             ).alias("statistics"),
         )
         return StudyLocusOverlap(
-<<<<<<< HEAD
-            _df=(
-                overlapping_left.join(
-                    overlapping_right,
-                    on=[
-                        "chromosome",
-                        "right_studyLocusId",
-                        "left_studyLocusId",
-                        "tagVariantId",
-                    ],
-                    how="outer",
-                )
-                # ensures nullable=false for following columns
-                .fillna(
-                    value="unknown",
-                    subset=[
-                        "chromosome",
-                        "right_studyLocusId",
-                        "left_studyLocusId",
-                        "tagVariantId",
-                    ],
-                )
-            ),
+            _df=overlaps,
             _schema=StudyLocusOverlap._get_schema(),
-=======
-            _df=overlaps,
->>>>>>> 35e463a7
         )
 
     @staticmethod
