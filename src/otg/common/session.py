"""Classes to reuse spark connection and logging functionalities."""

from __future__ import annotations

from typing import TYPE_CHECKING, Any

from pyspark.conf import SparkConf
from pyspark.sql import SparkSession

if TYPE_CHECKING:
    from pyspark.sql import DataFrame
    from pyspark.sql.types import StructType


class Session:
    """This class provides a Spark session and logger.

    Args:
        spark_uri (str): Spark URI. Defaults to "local[*]".
        write_mode (str): Spark write mode. Defaults to "errorifexists".
        app_name (str): Spark application name. Defaults to "otgenetics".
        hail_home (str | None): Path to Hail installation. Defaults to None.
        extended_conf (SparkConf | None): Extended Spark configuration. Defaults to None.
    """

    def __init__(  # noqa: D107
        self: Session,
        spark_uri: str = "local[*]",
        write_mode: str = "errorifexists",
        app_name: str = "otgenetics",
        hail_home: str | None = None,
<<<<<<< HEAD
        start_hail: bool = False,
        extended_spark_conf: dict | None = None,
    ) -> None:
        """Initialises spark session and logger.

        Args:
            spark_uri (str): spark uri
            app_name (str): spark application name
            write_mode (str): spark write mode
            hail_home (str | None): path to hail installation
            start_hail (bool): whether to start hail
            extended_spark_conf (dict): extended spark configuration
        """
        merged_conf = self._create_merged_config(
            start_hail, hail_home, extended_spark_conf
        )
=======
        extended_conf: SparkConf | None = None,
    ) -> None:  # noqa: D107
        merged_conf = self._create_merged_config(hail_home, extended_conf)
>>>>>>> 0a4a734d

        self.spark = (
            SparkSession.builder.config(conf=merged_conf)
            .master(spark_uri)
            .appName(app_name)
            .getOrCreate()
        )
        self.logger = Log4j(self.spark)
        self.write_mode = write_mode

    def _default_config(self: Session) -> SparkConf:
        """Default spark configuration.

        Returns:
            SparkConf: Default spark configuration.
        """
        return (
            SparkConf()
            # Dynamic allocation
            .set("spark.dynamicAllocation.enabled", "true")
            .set("spark.dynamicAllocation.minExecutors", "2")
            .set("spark.dynamicAllocation.initialExecutors", "2")
            .set(
                "spark.shuffle.service.enabled", "true"
            )  # required for dynamic allocation
        )

<<<<<<< HEAD
    def _hail_config(
        self: Session, start_hail: bool, hail_home: str | None
    ) -> SparkConf:
        """Returns the Hail specific Spark configuration."""
        if not start_hail:
=======
    def _hail_config(self: Session, hail_home: str | None) -> SparkConf:
        """Returns the Hail specific Spark configuration.

        Args:
            hail_home (str | None): Path to Hail installation. Defaults to None.

        Returns:
            SparkConf: Hail specific Spark configuration.
        """
        if hail_home is None:
>>>>>>> 0a4a734d
            return SparkConf()
        return (
            SparkConf()
            .set("spark.jars", f"{hail_home}/backend/hail-all-spark.jar")
            .set(
                "spark.driver.extraClassPath", f"{hail_home}/backend/hail-all-spark.jar"
            )
            .set("spark.executor.extraClassPath", "./hail-all-spark.jar")
            .set("spark.serializer", "org.apache.spark.serializer.KryoSerializer")
            .set("spark.kryo.registrator", "is.hail.kryo.HailKryoRegistrator")
            .set("spark.sql.files.openCostInBytes", "50gb")
            .set("spark.sql.files.maxPartitionBytes", "50gb")
        )

    def _create_merged_config(
        self: Session,
        start_hail: bool,
        hail_home: str | None,
        extended_spark_conf: SparkConf,
    ) -> SparkConf:
        """Merges the default, and optionally the Hail and extended configurations if provided.

        Args:
            hail_home (str | None): Path to Hail installation. Defaults to None.
            extended_conf (SparkConf): Extended Spark configuration.

        Returns:
            SparkConf: Merged Spark configuration.
        """
        all_settings = (
            self._default_config().getAll()
            + self._hail_config(start_hail, hail_home).getAll()
            + list(extended_spark_conf.items())
            if extended_spark_conf
            else []
        )
        return SparkConf().setAll(all_settings)

    def read_parquet(
        self: Session, path: str, schema: StructType, **kwargs: dict[str, Any]
    ) -> DataFrame:
        """Reads parquet dataset with a provided schema.

        Args:
            path (str): parquet dataset path
            schema (StructType): Spark schema
            **kwargs (dict[str, Any]): Additional arguments to pass to spark.read.parquet

        Returns:
            DataFrame: Dataframe with provided schema
        """
        return self.spark.read.schema(schema).parquet(path, **kwargs)


class Log4j:
    """Log4j logger class.

    This class provides a wrapper around the Log4j logging system.

    Args:
        spark (SparkSession): The Spark session used to access Spark context and Log4j logging.
    """

    def __init__(self, spark: SparkSession) -> None:  # noqa: D107
        # get spark app details with which to prefix all messages
        log4j = spark.sparkContext._jvm.org.apache.log4j  # type: ignore
        self.logger = log4j.Logger.getLogger(__name__)

        log4j_logger = spark.sparkContext._jvm.org.apache.log4j  # type: ignore
        self.logger = log4j_logger.LogManager.getLogger(__name__)

    def error(self: Log4j, message: str) -> None:
        """Log an error.

        Args:
            message (str): Error message to write to log
        """
        self.logger.error(message)
        return None

    def warn(self: Log4j, message: str) -> None:
        """Log a warning.

        Args:
            message (str): Warning messsage to write to log
        """
        self.logger.warn(message)
        return None

    def info(self: Log4j, message: str) -> None:
        """Log information.

        Args:
            message (str): Information message to write to log
        """
        self.logger.info(message)
        return None<|MERGE_RESOLUTION|>--- conflicted
+++ resolved
@@ -13,15 +13,7 @@
 
 
 class Session:
-    """This class provides a Spark session and logger.
-
-    Args:
-        spark_uri (str): Spark URI. Defaults to "local[*]".
-        write_mode (str): Spark write mode. Defaults to "errorifexists".
-        app_name (str): Spark application name. Defaults to "otgenetics".
-        hail_home (str | None): Path to Hail installation. Defaults to None.
-        extended_conf (SparkConf | None): Extended Spark configuration. Defaults to None.
-    """
+    """This class provides a Spark session and logger."""
 
     def __init__(  # noqa: D107
         self: Session,
@@ -29,28 +21,22 @@
         write_mode: str = "errorifexists",
         app_name: str = "otgenetics",
         hail_home: str | None = None,
-<<<<<<< HEAD
         start_hail: bool = False,
         extended_spark_conf: dict | None = None,
     ) -> None:
         """Initialises spark session and logger.
 
         Args:
-            spark_uri (str): spark uri
-            app_name (str): spark application name
-            write_mode (str): spark write mode
-            hail_home (str | None): path to hail installation
-            start_hail (bool): whether to start hail
-            extended_spark_conf (dict): extended spark configuration
+            spark_uri (str): Spark URI. Defaults to "local[*]".
+            write_mode (str): Spark write mode. Defaults to "errorifexists".
+            app_name (str): Spark application name. Defaults to "otgenetics".
+            hail_home (str | None): Path to Hail installation. Defaults to None.
+            start_hail (bool): Whether to start Hail. Defaults to False.
+            extended_spark_conf (dict | None): Extended Spark configuration. Defaults to None.
         """
         merged_conf = self._create_merged_config(
             start_hail, hail_home, extended_spark_conf
         )
-=======
-        extended_conf: SparkConf | None = None,
-    ) -> None:  # noqa: D107
-        merged_conf = self._create_merged_config(hail_home, extended_conf)
->>>>>>> 0a4a734d
 
         self.spark = (
             SparkSession.builder.config(conf=merged_conf)
@@ -78,24 +64,19 @@
             )  # required for dynamic allocation
         )
 
-<<<<<<< HEAD
     def _hail_config(
         self: Session, start_hail: bool, hail_home: str | None
     ) -> SparkConf:
-        """Returns the Hail specific Spark configuration."""
-        if not start_hail:
-=======
-    def _hail_config(self: Session, hail_home: str | None) -> SparkConf:
         """Returns the Hail specific Spark configuration.
 
         Args:
-            hail_home (str | None): Path to Hail installation. Defaults to None.
+            start_hail (bool): Whether to start Hail.
+            hail_home (str | None): Path to Hail installation.
 
         Returns:
             SparkConf: Hail specific Spark configuration.
         """
-        if hail_home is None:
->>>>>>> 0a4a734d
+        if not start_hail:
             return SparkConf()
         return (
             SparkConf()
@@ -119,8 +100,9 @@
         """Merges the default, and optionally the Hail and extended configurations if provided.
 
         Args:
+            start_hail (bool): Whether to start Hail.
             hail_home (str | None): Path to Hail installation. Defaults to None.
-            extended_conf (SparkConf): Extended Spark configuration.
+            extended_spark_conf (SparkConf): Extended Spark configuration.
 
         Returns:
             SparkConf: Merged Spark configuration.
