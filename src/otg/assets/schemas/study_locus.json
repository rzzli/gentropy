{
  "fields": [
    {
      "metadata": {},
      "name": "studyLocusId",
      "nullable": false,
      "type": "long"
    },
    {
      "metadata": {},
      "name": "variantId",
      "nullable": false,
      "type": "string"
    },
    {
      "metadata": {},
      "name": "chromosome",
      "nullable": true,
      "type": "string"
    },
    {
      "metadata": {},
      "name": "position",
      "nullable": true,
      "type": "integer"
    },
    {
      "metadata": {},
      "name": "studyId",
      "nullable": false,
      "type": "string"
    },
    {
      "metadata": {},
      "name": "beta",
      "nullable": true,
      "type": "double"
    },
    {
      "metadata": {},
      "name": "oddsRatio",
      "nullable": true,
      "type": "double"
    },
    {
      "metadata": {},
      "name": "oddsRatioConfidenceIntervalLower",
      "nullable": true,
      "type": "double"
    },
    {
      "metadata": {},
      "name": "oddsRatioConfidenceIntervalUpper",
      "nullable": true,
      "type": "double"
    },
    {
      "metadata": {},
      "name": "betaConfidenceIntervalLower",
      "nullable": true,
      "type": "double"
    },
    {
      "metadata": {},
      "name": "betaConfidenceIntervalUpper",
      "nullable": true,
      "type": "double"
    },
    {
      "metadata": {},
      "name": "pValueMantissa",
      "nullable": true,
      "type": "float"
    },
    {
      "metadata": {},
      "name": "pValueExponent",
      "nullable": true,
      "type": "integer"
    },
    {
      "metadata": {},
      "name": "effectAlleleFrequencyFromSource",
      "nullable": true,
      "type": "float"
    },
    {
      "metadata": {},
      "name": "standardError",
      "nullable": true,
      "type": "double"
    },
    {
      "metadata": {},
      "name": "subStudyDescription",
      "nullable": true,
      "type": "string"
    },
    {
      "name": "qualityControls",
      "type": {
        "type": "array",
        "elementType": "string",
        "containsNull": false
      },
      "nullable": true,
      "metadata": {}
    },
    {
      "metadata": {},
      "name": "finemappingMethod",
      "nullable": true,
      "type": "string"
    },
    {
      "metadata": {},
      "name": "ldSet",
      "nullable": true,
      "type": {
        "containsNull": true,
        "elementType": {
          "fields": [
            {
              "metadata": {},
              "name": "tagVariantId",
              "nullable": true,
              "type": "string"
            },
            {
              "metadata": {},
              "name": "r2Overall",
              "nullable": true,
              "type": "double"
            }
          ],
          "type": "struct"
        },
        "type": "array"
      }
    },
    {
      "metadata": {},
      "name": "locus",
      "nullable": true,
      "type": {
        "containsNull": true,
        "elementType": {
          "fields": [
            {
              "metadata": {},
              "name": "is95CredibleSet",
              "nullable": true,
              "type": "boolean"
            },
            {
              "metadata": {},
              "name": "is99CredibleSet",
              "nullable": true,
              "type": "boolean"
            },
            {
              "metadata": {},
              "name": "logABF",
              "nullable": true,
              "type": "double"
            },
            {
              "metadata": {},
              "name": "posteriorProbability",
              "nullable": true,
              "type": "double"
            },
            {
              "metadata": {},
              "name": "variantId",
              "nullable": true,
              "type": "string"
            },
            {
              "metadata": {},
<<<<<<< HEAD
              "name": "pValue",
=======
              "name": "pValueMantissa",
>>>>>>> 46f8fc72
              "nullable": true,
              "type": "float"
            },
            {
              "metadata": {},
<<<<<<< HEAD
              "name": "pValueMantissa",
              "nullable": true,
              "type": "float"
            },
            {
              "metadata": {},
              "name": "pValueExponent",
              "nullable": true,
              "type": "integer"
            },
            {
              "metadata": {},
              "name": "pValueConditioned",
=======
              "name": "pValueExponent",
>>>>>>> 46f8fc72
              "nullable": true,
              "type": "integer"
            },
            {
              "metadata": {},
              "name": "pValueMantissaConditioned",
              "nullable": true,
              "type": "float"
            },
            {
              "metadata": {},
              "name": "pValueExponentConditioned",
              "nullable": true,
              "type": "integer"
            },
            {
              "metadata": {},
              "name": "beta",
              "nullable": true,
              "type": "double"
            },
            {
              "metadata": {},
              "name": "standardError",
              "nullable": true,
              "type": "double"
            },
            {
              "metadata": {},
              "name": "betaConditioned",
              "nullable": true,
              "type": "double"
            },
            {
              "metadata": {},
              "name": "standardErrorConditioned",
              "nullable": true,
              "type": "double"
            },
            {
              "metadata": {},
              "name": "r2Overall",
              "nullable": true,
              "type": "double"
            }
          ],
          "type": "struct"
        },
        "type": "array"
      }
    }
  ],
  "type": "struct"
}<|MERGE_RESOLUTION|>--- conflicted
+++ resolved
@@ -178,33 +178,13 @@
             },
             {
               "metadata": {},
-<<<<<<< HEAD
-              "name": "pValue",
-=======
               "name": "pValueMantissa",
->>>>>>> 46f8fc72
               "nullable": true,
               "type": "float"
             },
             {
               "metadata": {},
-<<<<<<< HEAD
-              "name": "pValueMantissa",
-              "nullable": true,
-              "type": "float"
-            },
-            {
-              "metadata": {},
               "name": "pValueExponent",
-              "nullable": true,
-              "type": "integer"
-            },
-            {
-              "metadata": {},
-              "name": "pValueConditioned",
-=======
-              "name": "pValueExponent",
->>>>>>> 46f8fc72
               "nullable": true,
               "type": "integer"
             },
