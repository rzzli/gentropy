{
  "fields": [
    {
      "metadata": {},
      "name": "studyLocusId",
      "nullable": false,
      "type": "long"
    },
    {
      "metadata": {},
      "name": "variantId",
      "nullable": false,
      "type": "string"
    },
    {
      "metadata": {},
      "name": "chromosome",
      "nullable": true,
      "type": "string"
    },
    {
      "metadata": {},
      "name": "position",
      "nullable": true,
      "type": "integer"
    },
    {
      "metadata": {},
      "name": "studyId",
      "nullable": false,
      "type": "string"
    },
    {
      "metadata": {},
      "name": "beta",
      "nullable": true,
      "type": "double"
    },
    {
      "metadata": {},
      "name": "oddsRatio",
      "nullable": true,
      "type": "double"
    },
    {
      "metadata": {},
      "name": "oddsRatioConfidenceIntervalLower",
      "nullable": true,
      "type": "double"
    },
    {
      "metadata": {},
      "name": "oddsRatioConfidenceIntervalUpper",
      "nullable": true,
      "type": "double"
    },
    {
      "metadata": {},
      "name": "betaConfidenceIntervalLower",
      "nullable": true,
      "type": "double"
    },
    {
      "metadata": {},
      "name": "betaConfidenceIntervalUpper",
      "nullable": true,
      "type": "double"
    },
    {
      "metadata": {},
      "name": "pValueMantissa",
      "nullable": true,
      "type": "float"
    },
    {
      "metadata": {},
      "name": "pValueExponent",
      "nullable": true,
      "type": "integer"
    },
    {
      "metadata": {},
      "name": "effectAlleleFrequencyFromSource",
      "nullable": true,
      "type": "float"
    },
    {
      "metadata": {},
      "name": "standardError",
      "nullable": true,
      "type": "double"
    },
    {
      "metadata": {},
      "name": "subStudyDescription",
      "nullable": true,
      "type": "string"
    },
    {
      "name": "qualityControls",
      "type": {
        "type": "array",
        "elementType": "string",
        "containsNull": false
      },
      "nullable": true,
      "metadata": {}
    },
    {
      "metadata": {},
      "name": "finemappingMethod",
      "nullable": true,
      "type": "string"
    },
    {
      "metadata": {},
<<<<<<< HEAD
=======
      "name": "ldSet",
      "nullable": true,
      "type": {
        "containsNull": true,
        "elementType": {
          "fields": [
            {
              "metadata": {},
              "name": "tagVariantId",
              "nullable": true,
              "type": "string"
            },
            {
              "metadata": {},
              "name": "r2Overall",
              "nullable": true,
              "type": "double"
            }
          ],
          "type": "struct"
        },
        "type": "array"
      }
    },
    {
      "metadata": {},
>>>>>>> 23632907
      "name": "locus",
      "nullable": true,
      "type": {
        "containsNull": true,
        "elementType": {
          "fields": [
            {
              "metadata": {},
              "name": "is95CredibleSet",
              "nullable": true,
              "type": "boolean"
            },
            {
              "metadata": {},
              "name": "is99CredibleSet",
              "nullable": true,
              "type": "boolean"
            },
            {
              "metadata": {},
              "name": "logABF",
              "nullable": true,
              "type": "double"
            },
            {
              "metadata": {},
              "name": "posteriorProbability",
              "nullable": true,
              "type": "double"
            },
            {
              "metadata": {},
              "name": "variantId",
              "nullable": true,
              "type": "string"
            },
            {
              "metadata": {},
              "name": "pValue",
              "nullable": true,
              "type": "double"
            },
            {
              "metadata": {},
              "name": "pValueMantissa",
              "nullable": true,
              "type": "float"
            },
            {
              "metadata": {},
              "name": "pValueExponent",
              "nullable": true,
              "type": "integer"
            },
            {
              "metadata": {},
              "name": "pValueConditioned",
              "nullable": true,
              "type": "double"
            },
            {
              "metadata": {},
              "name": "beta",
              "nullable": true,
              "type": "double"
            },
            {
              "metadata": {},
              "name": "standardError",
              "nullable": true,
              "type": "double"
            },
            {
              "metadata": {},
              "name": "betaConditioned",
              "nullable": true,
              "type": "double"
            },
            {
              "metadata": {},
              "name": "standardErrorConditioned",
              "nullable": true,
              "type": "double"
            },
            {
              "metadata": {},
              "name": "r2Overall",
              "nullable": true,
              "type": "double"
            }
          ],
          "type": "struct"
        },
        "type": "array"
      }
    }
  ],
  "type": "struct"
}<|MERGE_RESOLUTION|>--- conflicted
+++ resolved
@@ -114,8 +114,6 @@
     },
     {
       "metadata": {},
-<<<<<<< HEAD
-=======
       "name": "ldSet",
       "nullable": true,
       "type": {
@@ -142,7 +140,6 @@
     },
     {
       "metadata": {},
->>>>>>> 23632907
       "name": "locus",
       "nullable": true,
       "type": {
