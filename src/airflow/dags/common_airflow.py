--- conflicted
+++ resolved
@@ -2,12 +2,7 @@
 
 from __future__ import annotations
 
-<<<<<<< HEAD
-from pathlib import Path
-from typing import Any
-=======
 from typing import TYPE_CHECKING, Any
->>>>>>> 784d226a
 
 import pendulum
 import yaml
@@ -237,43 +232,29 @@
     )
 
 
-<<<<<<< HEAD
-def read_yaml_config(config_path: Path) -> None:
-=======
 def read_yaml_config(config_path: Path) -> Any:
->>>>>>> 784d226a
     """Parse a YAMl config file and do all necessary checks.
 
     Args:
         config_path (Path): Path to the YAML config file.
-<<<<<<< HEAD
-=======
 
     Returns:
         Any: Parsed YAML config file.
->>>>>>> 784d226a
     """
     assert config_path.exists(), f"YAML config path {config_path} does not exist."
     with open(config_path, "r") as config_file:
         return yaml.safe_load(config_file)
 
 
-<<<<<<< HEAD
-def generate_dag(cluster_name: str, tasks: list[DataprocSubmitJobOperator]) -> None:
-=======
 def generate_dag(cluster_name: str, tasks: list[DataprocSubmitJobOperator]) -> Any:
->>>>>>> 784d226a
     """For a list of tasks, generate a complete DAG.
 
     Args:
         cluster_name (str): Name of the cluster.
         tasks (list[DataprocSubmitJobOperator]): List of tasks to execute.
-<<<<<<< HEAD
-=======
 
     Returns:
         Any: Airflow DAG.
->>>>>>> 784d226a
     """
     return (
         create_cluster(cluster_name)
