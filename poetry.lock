--- conflicted
+++ resolved
@@ -191,22 +191,14 @@
 
 [[package]]
 name = "boto3"
-<<<<<<< HEAD
-version = "1.24.68"
-=======
 version = "1.24.79"
->>>>>>> 17167829
 description = "The AWS SDK for Python"
 category = "main"
 optional = false
 python-versions = ">= 3.7"
 
 [package.dependencies]
-<<<<<<< HEAD
-botocore = ">=1.27.68,<1.28.0"
-=======
 botocore = ">=1.27.79,<1.28.0"
->>>>>>> 17167829
 jmespath = ">=0.7.1,<2.0.0"
 s3transfer = ">=0.6.0,<0.7.0"
 
@@ -215,11 +207,7 @@
 
 [[package]]
 name = "botocore"
-<<<<<<< HEAD
-version = "1.27.68"
-=======
 version = "1.27.79"
->>>>>>> 17167829
 description = "Low-level, data-driven core of boto 3."
 category = "main"
 optional = false
@@ -1793,21 +1781,12 @@
     {file = "bokeh-1.4.0.tar.gz", hash = "sha256:c60d38a41a777b8147ee4134e6142cea8026b5eebf48149e370c44689869dce7"},
 ]
 boto3 = [
-<<<<<<< HEAD
-    {file = "boto3-1.24.68-py3-none-any.whl", hash = "sha256:428d94d7c79b6ea65ade428afbd89fb1b869da631bb5acf22230b5b0b7486290"},
-    {file = "boto3-1.24.68.tar.gz", hash = "sha256:d8785ada565bd3118b9c4c26d8fa64c32d86e62c3404aab612571ae32c270be2"},
-]
-botocore = [
-    {file = "botocore-1.27.68-py3-none-any.whl", hash = "sha256:d7decff8d5d94c265ad533c11ba0d653acf0819fcdf1049452076cf8fc0f8946"},
-    {file = "botocore-1.27.68.tar.gz", hash = "sha256:aa8ce593e8d6e1aeb5852f8847e3d1750a1e840b221c01ff63ac0cb1dc583aba"},
-=======
     {file = "boto3-1.24.79-py3-none-any.whl", hash = "sha256:c05f82633b086a7aa6dba9edec56ba8137835d6eb2bfca98bedb32d93eb657a9"},
     {file = "boto3-1.24.79.tar.gz", hash = "sha256:973a23d629a7aed77a662fcd55505c210bc48642cddfc64a1a9f3dbd18468d19"},
 ]
 botocore = [
     {file = "botocore-1.27.79-py3-none-any.whl", hash = "sha256:10be90eb6ece83fc915b1bb15d2561a0ecefd33a7c1612a8f78da006f99d58f0"},
     {file = "botocore-1.27.79.tar.gz", hash = "sha256:1187a685f0205b8acdde873fc3b081b036bed9104c91e9702b176e7b76ea63d0"},
->>>>>>> 17167829
 ]
 cachetools = [
     {file = "cachetools-4.2.4-py3-none-any.whl", hash = "sha256:92971d3cb7d2a97efff7c7bb1657f21a8f5fb309a37530537c71b1774189f2d1"},
