"""Tests on helper functions that find overlapping signals between credible sets."""
from __future__ import annotations

from typing import TYPE_CHECKING

import pyspark.sql.types as t
import pytest
from pandas.testing import assert_frame_equal

from otg.coloc.coloc import ecaviar_colocalisation
from otg.coloc.overlaps import find_gwas_vs_all_overlapping_peaks
from otg.coloc.utils import _extract_credible_sets

if TYPE_CHECKING:
    from pyspark.sql import SparkSession


@pytest.fixture(scope="module")
def gwas_vs_all_overlap_schema() -> t.StructType:
    """Schema of the gwas_vs_all overlap output dataframe."""
    return t.StructType(
        [
            t.StructField("left_chromosome", t.StringType(), False),
            t.StructField("left_studyId", t.StringType(), False),
            t.StructField("left_leadVariantId", t.StringType(), False),
            t.StructField("left_type", t.StringType(), True),
            t.StructField("left_posteriorProbability", t.DoubleType(), False),
            t.StructField("right_chromosome", t.StringType(), True),
            t.StructField("right_studyId", t.StringType(), True),
            t.StructField("right_leadVariantId", t.StringType(), True),
            t.StructField("right_type", t.StringType(), True),
            t.StructField("right_posteriorProbability", t.DoubleType(), True),
            t.StructField("tagVariantId", t.StringType(), True),
        ]
    )


class TestFindGwasVsAllOverlappingPeaks:
    """Tests on find_gwas_vs_all_overlapping_peaks."""

    test_input = [
        [
            # Overlapping peak between two GWAS
            ("22", "GCST90002383", "22_28449893_G_C", "22_28026789_C_T", 0.2, "gwas"),
            ("22", "GCST90002310", "22_28690105_C_T", "22_28026789_C_T", 0.1, "gwas"),
        ],
        [
            # Overlapping peak between a GWAS and a eQTL
            ("22", "GCST90002383", "22_28449893_G_C", "22_28026789_C_T", 0.2, "gwas"),
            ("22", "eABC123", "22_28690105_C_T", "22_28026789_C_T", 0.3, "eqtl"),
        ],
        [
            # Overlapping peak between a pQTL and a eQTL
            ("22", "pABC123", "22_28449893_G_C", "22_28026789_C_T", 0.4, "pqtl"),
            ("22", "eABC123", "22_28690105_C_T", "22_28026789_C_T", 0.3, "eqtl"),
        ],
    ]

    expected_output = [
        [
            # Overlapping peak between two GWAS
            (
                "22",
                "GCST90002383",
                "22_28449893_G_C",
                "gwas",
                0.2,
                "22",
                "GCST90002310",
                "22_28690105_C_T",
                "gwas",
                0.1,
                "22_28026789_C_T",
            ),
        ],
        [
            # Overlapping peak between a GWAS and a eQTL
            (
                "22",
                "GCST90002383",
                "22_28449893_G_C",
                "gwas",
                0.2,
                "22",
                "eABC123",
                "22_28690105_C_T",
                "eqtl",
                0.3,
                "22_28026789_C_T",
            ),
        ],
        [
            # Overlapping peak between a pQTL and a eQTL should not be returned
        ],
    ]

    @pytest.mark.parametrize(
        ("test_input", "expected_output"), zip(test_input, expected_output)
    )
    def test_find_gwas_vs_all_overlapping_peaks(
        self: TestFindGwasVsAllOverlappingPeaks,
        spark: SparkSession,
        test_input: list[tuple],
        expected_output: list[tuple],
        gwas_vs_all_overlap_schema: t.StructType,
    ) -> None:
        """Test that find_gwas_vs_all_overlapping_peaks returns the expected DataFrame."""
        mock_df = spark.createDataFrame(
            data=test_input,
            schema=[
                "chromosome",
                "studyId",
                "leadVariantId",
                "tagVariantId",
                "posteriorProbability",
                "type",
            ],
        )
        test_df = find_gwas_vs_all_overlapping_peaks(
            mock_df, causality_statistic="posteriorProbability"
        ).toPandas()
        expected_df = spark.createDataFrame(
            data=expected_output,
            schema=gwas_vs_all_overlap_schema,
        ).toPandas()

        assert_frame_equal(test_df, expected_df)


class TestEcaviarColocalisation:
    """Tests on ecaviar_colocalisation."""

    test_input = [
        # Overlapping peak between two GWAS with a significant CLPP (> 0.001)
        [
            (
                "22",
                "GCST90002383",
                "22_28449893_G_C",
                "gwas",
                0.2,
                "22",
                "GCST90002310",
                "22_28690105_C_T",
                "gwas",
                0.1,
                "22_28026789_C_T",
            )
        ],
        [
            # Overlapping peak between two GWAS with a subsignificant CLPP (< 0.001)
            (
                "22",
                "GCST90002383",
                "22_28449893_G_C",
                "gwas",
                0.02,
                "22",
                "GCST90002310",
                "22_28690105_C_T",
                "gwas",
                0.01,
                "22_28026789_C_T",
            )
        ],
    ]

    expected_output = [
        [
            (
                "22",
                "GCST90002383",
                "22_28449893_G_C",
                "gwas",
                "22",
                "GCST90002310",
                "22_28690105_C_T",
                "gwas",
                1,
                0.02,
            )
        ],
        [],
    ]

    @pytest.fixture(scope="class")
    def ecaviar_coloc_output_schema(self: TestEcaviarColocalisation) -> t.StructType:
        """Schema of the gwas_vs_all overlap output dataframe."""
        return t.StructType(
            [
                t.StructField("left_chromosome", t.StringType(), False),
                t.StructField("left_studyId", t.StringType(), False),
                t.StructField("left_leadVariantId", t.StringType(), False),
                t.StructField("left_type", t.StringType(), True),
                t.StructField("right_chromosome", t.StringType(), True),
                t.StructField("right_studyId", t.StringType(), True),
                t.StructField("right_leadVariantId", t.StringType(), True),
                t.StructField("right_type", t.StringType(), True),
                t.StructField("coloc_n_vars", t.LongType(), False),
                t.StructField("clpp", t.DoubleType(), True),
            ]
        )

    @pytest.mark.parametrize(
<<<<<<< HEAD
        "test_input", "expected_output", zip(test_input, expected_output)
=======
        ("test_input", "expected_output"), zip(test_input, expected_output)
>>>>>>> 2db11ab9
    )
    def test_ecaviar_colocalisation(
        self: TestEcaviarColocalisation,
        spark: SparkSession,
        test_input: list[tuple],
        expected_output: list[tuple],
        gwas_vs_all_overlap_schema: t.StructType,
        ecaviar_coloc_output_schema: t.StructType,
    ) -> None:
        """Test that ecaviar_colocalisation returns the expected DataFrame."""
        mock_df = spark.createDataFrame(
            data=test_input,
            schema=gwas_vs_all_overlap_schema,
        )
        test_df = (
            ecaviar_colocalisation(mock_df, clpp_threshold=0.001)
            .toPandas()
            .dropna(axis=1, how="all")
        )
        expected_df = (
            spark.createDataFrame(
                data=expected_output,
                schema=ecaviar_coloc_output_schema,
            )
            .toPandas()
            .dropna(axis=1, how="all")
        )

        assert_frame_equal(test_df, expected_df)


class TestExtractCredibleSets:
    """Tests the function that extracts the credible sets in a study/locus."""

    test_input = [
        [
            # Example with credible sets from all methods
            (
                "10_100346008_G_A",
                "7232622490995985132",
                [
                    {
                        "method": "conditional",
                        "credibleSet": [
                            {
                                "is95CredibleSet": True,
                                "tagVariantId": "10_101278237_A_G",
                                "logABF": 1.59,
                                "posteriorProbability": None,
                            }
                        ],
                    },
                    {
                        "method": "SuSIE",
                        "credibleSet": [
                            {
                                "is95CredibleSet": True,
                                "tagVariantId": "10_101278237_A_G",
                                "logABF": None,
                                "posteriorProbability": 0.001,
                            }
                        ],
                    },
                    {
                        "method": "pics",
                        "credibleSet": [
                            {
                                "is95CredibleSet": True,
                                "tagVariantId": "10_101278237_A_G",
                                "logABF": None,
                                "posteriorProbability": 0.001,
                            }
                        ],
                    },
                ],
            )
        ],
        [
            # Example with a not confident enouth credible set
            (
                "10_100346008_G_A",
                "7232622490995985132",
                [
                    {
                        "method": "conditional",
                        "credibleSet": [
                            {
                                "is95CredibleSet": False,
                                "tagVariantId": "10_101278237_A_G",
                                "logABF": 1.59,
                                "posteriorProbability": None,
                            }
                        ],
                    }
                ],
            )
        ],
    ]

    expected_output = [
        [
            (
                "10_100346008_G_A",
                "7232622490995985132",
                "10_101278237_A_G",
                1.59,
                None,
                "10",
                "conditional",
            ),
            (
                "10_100346008_G_A",
                "7232622490995985132",
                "10_101278237_A_G",
                None,
                0.001,
                "10",
                "SuSIE",
            ),
            (
                "10_100346008_G_A",
                "7232622490995985132",
                "10_101278237_A_G",
                None,
                0.001,
                "10",
                "pics",
            ),
        ],
        [
            # Example with a not confident enouth credible set won't be picked up
        ],
    ]

    @pytest.fixture(scope="class")
    def study_locus_schema(self: TestExtractCredibleSets) -> t.StructType:
        """Schema of the study_locus dataframe."""
        return t.StructType(
            [
                t.StructField("variantId", t.StringType(), True),
                t.StructField("studyId", t.StringType(), True),
                t.StructField(
                    "credibleSets",
                    t.ArrayType(
                        t.StructType(
                            [
                                t.StructField("method", t.StringType(), True),
                                t.StructField(
                                    "credibleSet",
                                    t.ArrayType(
                                        t.StructType(
                                            [
                                                t.StructField(
                                                    "is95CredibleSet",
                                                    t.BooleanType(),
                                                    True,
                                                ),
                                                t.StructField(
                                                    "logABF", t.DoubleType(), True
                                                ),
                                                t.StructField(
                                                    "posteriorProbability",
                                                    t.DoubleType(),
                                                    True,
                                                ),
                                                t.StructField(
                                                    "tagVariantId", t.StringType(), True
                                                ),
                                            ]
                                        )
                                    ),
                                    True,
                                ),
                            ]
                        )
                    ),
                ),
            ]
        )

    @pytest.fixture(scope="class")
    def credible_sets_schema(self: TestExtractCredibleSets) -> t.StructType:
        """Schema of the credible sets df after extracting it from the study locus df."""
        return t.StructType(
            [
                t.StructField("leadVariantId", t.StringType(), False),
                t.StructField("studyId", t.StringType(), False),
                t.StructField("tagVariantId", t.StringType(), False),
                t.StructField("logABF", t.DoubleType(), True),
                t.StructField("posteriorProbability", t.DoubleType(), True),
                t.StructField("chromosome", t.StringType(), False),
                t.StructField("method", t.StringType(), False),
            ]
        )

    @pytest.mark.parametrize(
        ("test_input", "expected_output"), zip(test_input, expected_output)
    )
    def test_extract_credible_sets(
        self: TestExtractCredibleSets,
        spark: SparkSession,
        test_input: list[tuple],
        expected_output: list[tuple],
        study_locus_schema: t.StructType,
        credible_sets_schema: t.StructType,
    ) -> None:
        """Test that extract_credible_sets returns the expected DataFrame."""
        mock_df = spark.createDataFrame(
            data=test_input,
            schema=study_locus_schema,
        )
        test_df = _extract_credible_sets(mock_df).toPandas().dropna(axis=1, how="all")
        expected_df = (
            spark.createDataFrame(data=expected_output, schema=credible_sets_schema)
            .toPandas()
            .dropna(axis=1, how="all")
        )

        assert_frame_equal(test_df, expected_df)<|MERGE_RESOLUTION|>--- conflicted
+++ resolved
@@ -202,11 +202,7 @@
         )
 
     @pytest.mark.parametrize(
-<<<<<<< HEAD
-        "test_input", "expected_output", zip(test_input, expected_output)
-=======
         ("test_input", "expected_output"), zip(test_input, expected_output)
->>>>>>> 2db11ab9
     )
     def test_ecaviar_colocalisation(
         self: TestEcaviarColocalisation,
